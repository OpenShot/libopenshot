language: cpp
compiler: gcc

# This section uses a rather esoteric (and tricky!) feature of YAML,
# &aliases and *anchors, to build package lists out of sublists without
# repeating their contents. Basically, '&name' creates an alias for the
# given data, which can then be referenced using the anchor '*name'.
addons:
  apt:
    packages: &p_common  # Packages common to all Ubuntu builds
    - cmake
    - swig
    - libopenshot-audio-dev
    - libmagick++-dev
    - libunittest++-dev
    - libzmq3-dev
    - qtbase5-dev
    - qtmultimedia5-dev
    - doxygen
    - graphviz
    - curl
<<<<<<< HEAD
=======
    - jq
>>>>>>> 0bc87c00
    packages: &ff_common  # Common set of FFmpeg packages
    - *p_common
    - libfdk-aac-dev
    - libavcodec-dev
    - libavformat-dev
    - libavdevice-dev
    - libavutil-dev
    - libavfilter-dev
    - libswscale-dev
    - libpostproc-dev
    - libavresample-dev
    - libswresample-dev

matrix:

  include:
    - name: "FFmpeg 2 GCC (Ubuntu 16.04 Xenial)"
      env:
        - BUILD_VERSION=ffmpeg2
        - CMAKE_EXTRA_ARGS=""
        - TEST_TARGET="os_test"
      os: linux
      dist: xenial
      addons:
        apt:
          sources:
          - sourceline: 'ppa:openshot.developers/libopenshot-daily'
          - sourceline: 'ppa:beineri/opt-qt-5.10.0-xenial'
          packages:
          - *ff_common

    - name: "FFmpeg 3 GCC (Ubuntu 18.04 Bionic)"
      env:
        - BUILD_VERSION=ffmpeg3
        - CMAKE_EXTRA_ARGS=""
        - TEST_TARGET=test
      os: linux
      dist: bionic
      addons:
        apt:
          sources:
          - sourceline: 'ppa:openshot.developers/libopenshot-daily'
          - sourceline: 'ppa:beineri/opt-qt-5.12.3-bionic'
          packages:
          - *ff_common
          - qt5-default
          - libjsoncpp-dev

    - name: "FFmpeg 4 GCC (Ubuntu 18.04 Bionic)"
      env:
        - BUILD_VERSION=ffmpeg4
        - CMAKE_EXTRA_ARGS=""
        - TEST_TARGET=test
      os: linux
      dist: bionic
      addons:
        apt:
          sources:
          - sourceline: 'ppa:openshot.developers/libopenshot-daily'
          - sourceline: 'ppa:beineri/opt-qt-5.12.3-bionic'
          - sourceline: 'ppa:jonathonf/ffmpeg-4'
          packages:
          - *ff_common
          - qt5-default
          - libjsoncpp-dev
          - libavcodec58
          - libavformat58
          - libavdevice58
          - libavutil56
          - libavfilter7
          - libswscale5
          - libpostproc55
          - libavresample4
          - libswresample3

    - name: "FFmpeg 3 Clang (Ubuntu 18.04 Bionic)"
      env:
        - BUILD_VERSION=clang_ffmpeg3
        - CMAKE_EXTRA_ARGS=""
        - TEST_TARGET=test
      os: linux
      dist: bionic
      compiler: clang
      addons:
        apt:
          sources:
          - sourceline: 'ppa:openshot.developers/libopenshot-daily'
          - sourceline: 'ppa:beineri/opt-qt-5.12.3-bionic'
          packages:
          - *ff_common
          - qt5-default
          - libomp-dev

<<<<<<< HEAD
=======

>>>>>>> 0bc87c00
    - name: "Coverage (Ubuntu 18.04 Bionic)"
      env:
        - BUILD_VERSION=coverage_ffmpeg3
        - CMAKE_EXTRA_ARGS="-DENABLE_COVERAGE=1"
        - TEST_TARGET=coverage
      os: linux
      dist: bionic
      addons:
        apt:
          sources:
          - sourceline: 'ppa:openshot.developers/libopenshot-daily'
          - sourceline: 'ppa:beineri/opt-qt-5.12.3-bionic'
          packages:
          - *ff_common
          - qt5-default
          - lcov
          - binutils-common # For c++filt

<<<<<<< HEAD
=======
before_script:
  - CODACY_VERSION="$(curl -Ls https://api.bintray.com/packages/codacy/Binaries/codacy-coverage-reporter/versions/_latest | jq -r .name)"
  - if [ "x${TEST_TARGET}" = "xcoverage" ]; then curl -Ls -o codacy-coverage-reporter "https://dl.bintray.com/codacy/Binaries/${CODACY_VERSION}/codacy-coverage-reporter-linux"; chmod +x codacy-coverage-reporter; fi

>>>>>>> 0bc87c00
script:
  - mkdir -p build; cd build;
  - cmake -DCMAKE_BUILD_TYPE:STRING="Debug" ${CMAKE_EXTRA_ARGS} ../
  - make VERBOSE=1
  - make ${TEST_TARGET}
  - make install DESTDIR="$BUILD_VERSION"
  - cd ..

after_success:
<<<<<<< HEAD
  - if [ "x$TEST_TARGET" = "xcoverage" ]; then bash <(curl -s https://codecov.io/bash) -f build/coverage.info || echo "Codecov did not collect coverage reports"; fi
=======
  - if [ "x${TEST_TARGET}" = "xcoverage" ]; then ./codacy-coverage-reporter report -l CPP -r build/coverage.info; fi
>>>>>>> 0bc87c00
<|MERGE_RESOLUTION|>--- conflicted
+++ resolved
@@ -19,10 +19,6 @@
     - doxygen
     - graphviz
     - curl
-<<<<<<< HEAD
-=======
-    - jq
->>>>>>> 0bc87c00
     packages: &ff_common  # Common set of FFmpeg packages
     - *p_common
     - libfdk-aac-dev
@@ -116,10 +112,6 @@
           - qt5-default
           - libomp-dev
 
-<<<<<<< HEAD
-=======
-
->>>>>>> 0bc87c00
     - name: "Coverage (Ubuntu 18.04 Bionic)"
       env:
         - BUILD_VERSION=coverage_ffmpeg3
@@ -138,13 +130,6 @@
           - lcov
           - binutils-common # For c++filt
 
-<<<<<<< HEAD
-=======
-before_script:
-  - CODACY_VERSION="$(curl -Ls https://api.bintray.com/packages/codacy/Binaries/codacy-coverage-reporter/versions/_latest | jq -r .name)"
-  - if [ "x${TEST_TARGET}" = "xcoverage" ]; then curl -Ls -o codacy-coverage-reporter "https://dl.bintray.com/codacy/Binaries/${CODACY_VERSION}/codacy-coverage-reporter-linux"; chmod +x codacy-coverage-reporter; fi
-
->>>>>>> 0bc87c00
 script:
   - mkdir -p build; cd build;
   - cmake -DCMAKE_BUILD_TYPE:STRING="Debug" ${CMAKE_EXTRA_ARGS} ../
@@ -154,8 +139,4 @@
   - cd ..
 
 after_success:
-<<<<<<< HEAD
-  - if [ "x$TEST_TARGET" = "xcoverage" ]; then bash <(curl -s https://codecov.io/bash) -f build/coverage.info || echo "Codecov did not collect coverage reports"; fi
-=======
-  - if [ "x${TEST_TARGET}" = "xcoverage" ]; then ./codacy-coverage-reporter report -l CPP -r build/coverage.info; fi
->>>>>>> 0bc87c00
+  - if [ "x$TEST_TARGET" = "xcoverage" ]; then bash <(curl -s https://codecov.io/bash) -f build/coverage.info || echo "Codecov did not collect coverage reports"; fi