--- conflicted
+++ resolved
@@ -31,16 +31,12 @@
 
 jobs:
 
-<<<<<<< HEAD
-    - name: Coverage + FFmpeg 3.4 GCC (Ubuntu 18.04 Bionic)
-=======
 # The FFmpeg 3.2 backport PPA has gone missing
   allow_failures:
     - name: "FFmpeg 3.2 GCC (Ubuntu 16.04 Xenial)"
 
   include:
     - name: "Coverage + FFmpeg 3.4 GCC (Ubuntu 18.04 Bionic)"
->>>>>>> 0680466e
       env:
         - BUILD_VERSION=coverage_ffmpeg34
         - CMAKE_EXTRA_ARGS="-DENABLE_COVERAGE=1"
@@ -59,32 +55,17 @@
           - lcov
           - binutils-common # For c++filt
 
-<<<<<<< HEAD
-    - name: FFmpeg 4 GCC (Ubuntu 18.04 Bionic)
-=======
     - name: "FFmpeg 4 GCC (Ubuntu 20.04 Focal)"
->>>>>>> 0680466e
       env:
         - BUILD_VERSION=ffmpeg4
         - CMAKE_EXTRA_ARGS=""
         - TEST_TARGET=test
       os: linux
-<<<<<<< HEAD
-      dist: bionic
-      compiler: gcc
-      addons:
-        apt:
-          sources:
-          - sourceline: ppa:openshot.developers/libopenshot-daily
-          - sourceline: ppa:beineri/opt-qt-5.12.3-bionic
-          - sourceline: ppa:jonathonf/ffmpeg-4
-=======
       dist: focal
       addons:
         apt:
           sources:
           - sourceline: 'ppa:openshot.developers/libopenshot-daily'
->>>>>>> 0680466e
           packages:
           - *p_common
           - qt5-default
@@ -109,12 +90,7 @@
       addons:
         apt:
           sources:
-<<<<<<< HEAD
-          - sourceline: ppa:openshot.developers/libopenshot-daily
-          - sourceline: ppa:beineri/opt-qt-5.12.3-bionic
-=======
           - sourceline: 'ppa:openshot.developers/libopenshot-daily'
->>>>>>> 0680466e
           packages:
           - *p_common
           - qt5-default
@@ -161,10 +137,7 @@
           packages:
           - *p_common
           - libavresample-dev
-<<<<<<< HEAD
-=======
     
->>>>>>> 0680466e
     - name: macOS Latest
       env:
       - BUILD_VERSION=ffmpeg4
