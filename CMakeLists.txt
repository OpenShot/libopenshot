--- conflicted
+++ resolved
@@ -96,10 +96,7 @@
     add_compile_options("-no-integrated-cpp")
 endif()
 
-<<<<<<< HEAD
-=======
 #### Set C++ standard level
->>>>>>> c9669180
 set(CMAKE_CXX_STANDARD 14)
 set(CMAKE_CXX_STANDARD_REQUIRED ON)
 set(CMAKE_CXX_EXTENSIONS OFF)
