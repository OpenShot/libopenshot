--- conflicted
+++ resolved
@@ -103,23 +103,18 @@
 ### compile command line. CMake automatically sets -DNDEBUG
 ### on all non-debug configs, so we'll just add -DDEBUG to
 ### the debug build flags
-set(CMAKE_CXX_FLAGS_DEBUG "${CMAKE_CXX_FLAGS_DEBUG} -DDEBUG")
+add_compile_definitions($<$<CONFIG:Debug>:DEBUG>)
 
 #### Work around a GCC < 9 bug with handling of _Pragma() in macros
 #### See https://gcc.gnu.org/bugzilla/show_bug.cgi?id=55578
 if ((${CMAKE_CXX_COMPILER_ID} STREQUAL "GNU") AND
     (${CMAKE_CXX_COMPILER_VERSION} VERSION_LESS "9.0.0"))
-        set(CMAKE_CXX_FLAGS "${CMAKE_CXX_FLAGS} -no-integrated-cpp")
-endif()
-
-#### Enable C++11 (for std::shared_ptr support)
-set(CMAKE_CXX_STANDARD 11)
+    add_compile_options("-no-integrated-cpp")
+endif()
+
+set(CMAKE_CXX_STANDARD 14)
 set(CMAKE_CXX_STANDARD_REQUIRED ON)
 set(CMAKE_CXX_EXTENSIONS OFF)
-
-IF (WIN32)
-	SET_PROPERTY(GLOBAL PROPERTY WIN32 "WIN32")
-ENDIF(WIN32)
 
 ############## Code Coverage #########################
 if (ENABLE_COVERAGE AND NOT ENABLE_TESTS)
@@ -227,14 +222,7 @@
   set(COVERAGE_EXCLUDES
     "bindings/.*"
     "examples/.*"
-<<<<<<< HEAD
-    "${CMAKE_CURRENT_BINARY_DIR}/bindings/.*"
-    "${CMAKE_CURRENT_BINARY_DIR}/examples/.*"
-    "${CMAKE_CURRENT_BINARY_DIR}/src/.*_autogen.*"
-    "${CMAKE_CURRENT_BINARY_DIR}/src/protobuf_messages/.*"
-=======
     "${CMAKE_CURRENT_BINARY_DIR}/.*"
->>>>>>> fb62d82e
     "audio/.*"
     "/usr/include/.*"
   )
