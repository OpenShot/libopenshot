####################### CMakeLists.txt (libopenshot) #########################
# @brief CMake build file for libopenshot (used to generate makefiles)
# @author Jonathan Thomas <jonathan@openshot.org>
#
# @section LICENSE
#
# Copyright (c) 2008-2019 OpenShot Studios, LLC
# <http://www.openshotstudios.com/>. This file is part of
# OpenShot Library (libopenshot), an open-source project dedicated to
# delivering high quality video editing and animation solutions to the
# world. For more information visit <http://www.openshot.org/>.
#
# OpenShot Library (libopenshot) is free software: you can redistribute it
# and/or modify it under the terms of the GNU Lesser General Public License
# as published by the Free Software Foundation, either version 3 of the
# License, or (at your option) any later version.
#
# OpenShot Library (libopenshot) is distributed in the hope that it will be
# useful, but WITHOUT ANY WARRANTY; without even the implied warranty of
# MERCHANTABILITY or FITNESS FOR A PARTICULAR PURPOSE. See the
# GNU Lesser General Public License for more details.
#
# You should have received a copy of the GNU Lesser General Public License
# along with OpenShot Library. If not, see <http://www.gnu.org/licenses/>.
################################################################################

cmake_minimum_required(VERSION 3.2...3.14 FATAL_ERROR)

message("\
-----------------------------------------------------------------
          Welcome to the OpenShot Build System!

CMake will now check libopenshot's build dependencies and inform
you of any missing files or other issues.

For more information, please visit <http://www.openshot.org/>.
-----------------------------------------------------------------")

################ LOCAL CMAKE MODULES ##################
set(CMAKE_MODULE_PATH "${CMAKE_SOURCE_DIR}/cmake/Modules")

################ PROJECT VERSION ####################
set(PROJECT_VERSION_FULL "0.2.5-dev2")
set(PROJECT_SO_VERSION 19)

# Remove the dash and anything following, to get the #.#.# version for project()
STRING(REGEX REPLACE "\-.*$" "" VERSION_NUM "${PROJECT_VERSION_FULL}")

################### SETUP PROJECT ###################
# This will define the following variables
# PROJECT_NAME
# PROJECT_VERSION, libopenshot_VERSION
# PROJECT_VERSION_MAJOR, libopenshot_VERSION_MAJOR
# PROJECT_VERSION_MINOR, libopenshot_VERSION_MINOR
# PROJECT_VERSION_PATCH, libopenshot_VERSION_PATCH
PROJECT(libopenshot LANGUAGES C CXX VERSION ${VERSION_NUM})

message("
Generating build files for OpenShot with CMake ${CMAKE_VERSION}
  Building ${PROJECT_NAME} (version ${PROJECT_VERSION})
  SO/API/ABI Version: ${PROJECT_SO_VERSION}
")

# Define install paths according to system conventions
# XXX: This must be AFTER THE PROJECT() COMMAND w/ languages enabled,
#      in order to properly configure CMAKE_INSTALL_LIBDIR path
include(GNUInstallDirs)

# CTest testing framework
include(CTest)

# Collect and display summary of options/dependencies
include(FeatureSummary)

################ OPTIONS ##################
# Optional build settings for libopenshot
option(USE_SYSTEM_JSONCPP "Use system installed JsonCpp, if found" ON)
option(DISABLE_BUNDLED_JSONCPP "Don't fall back to bundled JsonCpp" OFF)
option(DISABLE_TESTS "Don't build unit tests" OFF)
option(ENABLE_IWYU "Enable 'Include What You Use' scanner (CMake 3.3+)" OFF)
<<<<<<< HEAD
option(ENABLE_COVERAGE "Enable coverage reporting" OFF)
=======
option(ENABLE_TESTS "Build unit tests (requires UnitTest++)" ON)
option(ENABLE_COVERAGE "Scan test coverage using gcov and report" OFF)
option(ENABLE_DOCS "Build API documentation (requires Doxygen)" ON)
option(APPIMAGE_BUILD "Build to install in an AppImage (Linux only)" OFF)
option(ENABLE_MAGICK "Use ImageMagick, if available" ON)

# Legacy commandline override
if (DISABLE_TESTS)
  set(ENABLE_TESTS OFF)
endif()
>>>>>>> 07a447c9

if(DEFINED ENABLE_TESTS)
  set(ENABLE_TESTS ${ENABLE_TESTS} CACHE BOOL "Build unit tests (requires UnitTest++)" FORCE)
endif()

#### Work around a GCC < 9 bug with handling of _Pragma() in macros
#### See https://gcc.gnu.org/bugzilla/show_bug.cgi?id=55578
if ((${CMAKE_CXX_COMPILER_ID} STREQUAL "GNU") AND
    (${CMAKE_CXX_COMPILER_VERSION} VERSION_LESS "9.0.0"))
        set(CMAKE_CXX_FLAGS "${CMAKE_CXX_FLAGS} -no-integrated-cpp")
endif()

#### Enable C++11 (for std::shared_ptr support)
set(CMAKE_CXX_STANDARD 11)
set(CMAKE_CXX_STANDARD_REQUIRED ON)
set(CMAKE_CXX_EXTENSIONS OFF)

<<<<<<< HEAD
include_directories(
  ${CMAKE_CURRENT_SOURCE_DIR}/include
  ${CMAKE_CURRENT_BINARY_DIR}/include)

############## Code Coverage #########################
if (DISABLE_TESTS AND ENABLE_COVERAGE)
  message(WARNING "ENABLE_COVERAGE requires tests, overriding DISABLE_TESTS")
  set(DISABLE_TESTS OFF CACHE BOOL "Don't build unit tests" FORCE)
endif()

if (ENABLE_COVERAGE)
  if (NOT CMAKE_BUILD_TYPE)
    set(CMAKE_BUILD_TYPE "Debug")
    message(STATUS "Coverage enabled, set missing CMAKE_BUILD_TYPE to Debug")
=======
IF (WIN32)
	SET_PROPERTY(GLOBAL PROPERTY WIN32 "WIN32")
ENDIF(WIN32)

############## Code Coverage #########################
if (ENABLE_COVERAGE AND NOT ENABLE_TESTS)
  message(WARNING "ENABLE_COVERAGE requires unit tests, forcing ENABLE_TESTS")
  set(ENABLE_TESTS ON CACHE BOOL "Don't build unit tests" FORCE)
endif()

if (ENABLE_COVERAGE)
  if (NOT CMAKE_BUILD_TYPE)
    set(CMAKE_BUILD_TYPE "Debug")
    message(STATUS "Coverage enabled, setting build type to Debug")
>>>>>>> 07a447c9
  endif()
  include(CodeCoverage)
  append_coverage_compiler_flags()
endif()
add_feature_info("Coverage" ENABLE_COVERAGE "analyze test coverage and generate report")
<<<<<<< HEAD

############## PROCESS src/ DIRECTORIES ##############
add_subdirectory(src)
=======
>>>>>>> 07a447c9

# Make sure we've picked some build type, default to release
if(NOT DEFINED CMAKE_BUILD_TYPE OR CMAKE_BUILD_TYPE STREQUAL "")
  set(CMAKE_BUILD_TYPE "Release")
endif()

###
### Process subdirectories
###
add_subdirectory(src)
add_subdirectory(examples)
add_subdirectory(bindings)

###
### Configure Version.h header
###
# (Note: This comes after the subdirectories, because it needs variables
#        set during the dependency discovery in src/CMakeLists.txt)
configure_file(src/OpenShotVersion.h.in src/OpenShotVersion.h @ONLY)
# We'll want that installed later
install(FILES ${CMAKE_CURRENT_BINARY_DIR}/src/OpenShotVersion.h
        DESTINATION ${CMAKE_INSTALL_INCLUDEDIR}/libopenshot)


################### DOCUMENTATION ###################
# Find Doxygen (used for documentation)
set(DOCS_ENABLED FALSE) # Only set true if Doxygen is found and configured
if (ENABLE_DOCS)
  include(cmake/Modules/UseDoxygen.cmake)

  # Doxygen was found
  if (TARGET doc)
  	message(STATUS "Doxygen found, documentation target enabled")
  	set(DOCS_ENABLED TRUE)

    # Install docs, if the user builds them with `make doc`
    install(CODE "MESSAGE(\"Checking for documentation files to install...\")")
    install(CODE "MESSAGE(\"(Compile with 'make doc' command, requires Doxygen)\")")

    install(DIRECTORY ${CMAKE_CURRENT_BINARY_DIR}/doc/html/
            DESTINATION ${CMAKE_INSTALL_DOCDIR}/API
            MESSAGE_NEVER # Don't spew about file copies
            OPTIONAL )    # No error if the docs aren't found
  endif()
endif()
add_feature_info("Documentation" DOCS_ENABLED "Build API documentation with 'make doc'")

############# PROCESS tests/ DIRECTORY ##############
<<<<<<< HEAD
if(NOT DISABLE_TESTS OR ENABLE_COVERAGE)
  enable_testing()
=======
if(ENABLE_TESTS)
  set(TESTS_ENABLED TRUE) # May be overridden by tests/CMakeLists.txt
>>>>>>> 07a447c9
  add_subdirectory(tests)
  set(TESTS_ENABLED TRUE)
endif()
add_feature_info("Unit tests" TESTS_ENABLED "run a series of unit tests on library functions")

############## COVERAGE REPORTING #################
if (ENABLE_COVERAGE AND COVERAGE_TARGETS)
  add_custom_target(coverage
    COMMAND ${CMAKE_MAKE_PROGRAM} os_test
    COMMENT "Generate coverage reports with 'make coverage'")
  add_dependencies(coverage ${COVERAGE_TARGETS})
endif()
add_feature_info("Unit tests" TESTS_ENABLED "Compile unit tests for library functions")

############## COVERAGE REPORTING #################
if (ENABLE_COVERAGE)
  setup_target_for_coverage_lcov(
    NAME coverage
    LCOV_ARGS "--no-external"
    EXECUTABLE openshot-test
    DEPENDENCIES openshot-test
    EXCLUDE "bindings" "examples" "${CMAKE_CURRENT_BINARY_DIR}/bindings"
  )
  message("Generate coverage report with 'make coverage'")
endif()

########### PRINT FEATURE SUMMARY ##############
feature_summary(WHAT ALL
    INCLUDE_QUIET_PACKAGES
    FATAL_ON_MISSING_REQUIRED_PACKAGES
    DESCRIPTION "Displaying feature summary\n\nBuild configuration:")<|MERGE_RESOLUTION|>--- conflicted
+++ resolved
@@ -76,11 +76,7 @@
 # Optional build settings for libopenshot
 option(USE_SYSTEM_JSONCPP "Use system installed JsonCpp, if found" ON)
 option(DISABLE_BUNDLED_JSONCPP "Don't fall back to bundled JsonCpp" OFF)
-option(DISABLE_TESTS "Don't build unit tests" OFF)
 option(ENABLE_IWYU "Enable 'Include What You Use' scanner (CMake 3.3+)" OFF)
-<<<<<<< HEAD
-option(ENABLE_COVERAGE "Enable coverage reporting" OFF)
-=======
 option(ENABLE_TESTS "Build unit tests (requires UnitTest++)" ON)
 option(ENABLE_COVERAGE "Scan test coverage using gcov and report" OFF)
 option(ENABLE_DOCS "Build API documentation (requires Doxygen)" ON)
@@ -91,7 +87,6 @@
 if (DISABLE_TESTS)
   set(ENABLE_TESTS OFF)
 endif()
->>>>>>> 07a447c9
 
 if(DEFINED ENABLE_TESTS)
   set(ENABLE_TESTS ${ENABLE_TESTS} CACHE BOOL "Build unit tests (requires UnitTest++)" FORCE)
@@ -109,22 +104,6 @@
 set(CMAKE_CXX_STANDARD_REQUIRED ON)
 set(CMAKE_CXX_EXTENSIONS OFF)
 
-<<<<<<< HEAD
-include_directories(
-  ${CMAKE_CURRENT_SOURCE_DIR}/include
-  ${CMAKE_CURRENT_BINARY_DIR}/include)
-
-############## Code Coverage #########################
-if (DISABLE_TESTS AND ENABLE_COVERAGE)
-  message(WARNING "ENABLE_COVERAGE requires tests, overriding DISABLE_TESTS")
-  set(DISABLE_TESTS OFF CACHE BOOL "Don't build unit tests" FORCE)
-endif()
-
-if (ENABLE_COVERAGE)
-  if (NOT CMAKE_BUILD_TYPE)
-    set(CMAKE_BUILD_TYPE "Debug")
-    message(STATUS "Coverage enabled, set missing CMAKE_BUILD_TYPE to Debug")
-=======
 IF (WIN32)
 	SET_PROPERTY(GLOBAL PROPERTY WIN32 "WIN32")
 ENDIF(WIN32)
@@ -138,19 +117,12 @@
 if (ENABLE_COVERAGE)
   if (NOT CMAKE_BUILD_TYPE)
     set(CMAKE_BUILD_TYPE "Debug")
-    message(STATUS "Coverage enabled, setting build type to Debug")
->>>>>>> 07a447c9
+    message(STATUS "Coverage enabled, set missing CMAKE_BUILD_TYPE to Debug")
   endif()
   include(CodeCoverage)
   append_coverage_compiler_flags()
 endif()
 add_feature_info("Coverage" ENABLE_COVERAGE "analyze test coverage and generate report")
-<<<<<<< HEAD
-
-############## PROCESS src/ DIRECTORIES ##############
-add_subdirectory(src)
-=======
->>>>>>> 07a447c9
 
 # Make sure we've picked some build type, default to release
 if(NOT DEFINED CMAKE_BUILD_TYPE OR CMAKE_BUILD_TYPE STREQUAL "")
@@ -199,17 +171,12 @@
 add_feature_info("Documentation" DOCS_ENABLED "Build API documentation with 'make doc'")
 
 ############# PROCESS tests/ DIRECTORY ##############
-<<<<<<< HEAD
-if(NOT DISABLE_TESTS OR ENABLE_COVERAGE)
-  enable_testing()
-=======
 if(ENABLE_TESTS)
   set(TESTS_ENABLED TRUE) # May be overridden by tests/CMakeLists.txt
->>>>>>> 07a447c9
+  enable_testing()
   add_subdirectory(tests)
-  set(TESTS_ENABLED TRUE)
 endif()
-add_feature_info("Unit tests" TESTS_ENABLED "run a series of unit tests on library functions")
+add_feature_info("Unit tests" TESTS_ENABLED "Compile unit tests for library functions")
 
 ############## COVERAGE REPORTING #################
 if (ENABLE_COVERAGE AND COVERAGE_TARGETS)
@@ -218,19 +185,6 @@
     COMMENT "Generate coverage reports with 'make coverage'")
   add_dependencies(coverage ${COVERAGE_TARGETS})
 endif()
-add_feature_info("Unit tests" TESTS_ENABLED "Compile unit tests for library functions")
-
-############## COVERAGE REPORTING #################
-if (ENABLE_COVERAGE)
-  setup_target_for_coverage_lcov(
-    NAME coverage
-    LCOV_ARGS "--no-external"
-    EXECUTABLE openshot-test
-    DEPENDENCIES openshot-test
-    EXCLUDE "bindings" "examples" "${CMAKE_CURRENT_BINARY_DIR}/bindings"
-  )
-  message("Generate coverage report with 'make coverage'")
-endif()
 
 ########### PRINT FEATURE SUMMARY ##############
 feature_summary(WHAT ALL
