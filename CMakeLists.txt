####################### CMakeLists.txt (libopenshot) #########################
# @brief CMake build file for libopenshot (used to generate makefiles)
# @author Jonathan Thomas <jonathan@openshot.org>
#
# @section LICENSE
#
# Copyright (c) 2008-2019 OpenShot Studios, LLC
# <http://www.openshotstudios.com/>. This file is part of
# OpenShot Library (libopenshot), an open-source project dedicated to
# delivering high quality video editing and animation solutions to the
# world. For more information visit <http://www.openshot.org/>.
#
# OpenShot Library (libopenshot) is free software: you can redistribute it
# and/or modify it under the terms of the GNU Lesser General Public License
# as published by the Free Software Foundation, either version 3 of the
# License, or (at your option) any later version.
#
# OpenShot Library (libopenshot) is distributed in the hope that it will be
# useful, but WITHOUT ANY WARRANTY; without even the implied warranty of
# MERCHANTABILITY or FITNESS FOR A PARTICULAR PURPOSE. See the
# GNU Lesser General Public License for more details.
#
# You should have received a copy of the GNU Lesser General Public License
# along with OpenShot Library. If not, see <http://www.gnu.org/licenses/>.
################################################################################

cmake_minimum_required(VERSION 3.2...3.14 FATAL_ERROR)

message("\
-----------------------------------------------------------------
          Welcome to the OpenShot Build System!

CMake will now check libopenshot's build dependencies and inform
you of any missing files or other issues.

For more information, please visit <http://www.openshot.org/>.
-----------------------------------------------------------------")

################ ADD CMAKE MODULES ##################
set(CMAKE_MODULE_PATH "${CMAKE_SOURCE_DIR}/cmake/Modules")

################ PROJECT VERSION ####################
set(PROJECT_VERSION_FULL "0.2.3-dev1")
set(PROJECT_SO_VERSION 17)

# Remove the dash and anything following, to get the #.#.# version for project()
STRING(REGEX REPLACE "\-.*$" "" VERSION_NUM "${PROJECT_VERSION_FULL}")

################### SETUP PROJECT ###################
# This will define the following variables
# PROJECT_NAME
# PROJECT_VERSION, libopenshot_VERSION
# PROJECT_VERSION_MAJOR, libopenshot_VERSION_MAJOR
# PROJECT_VERSION_MINOR, libopenshot_VERSION_MINOR
# PROJECT_VERSION_PATCH, libopenshot_VERSION_PATCH
PROJECT(libopenshot LANGUAGES C CXX VERSION ${VERSION_NUM})

message("
Generating build files for OpenShot with CMake ${CMAKE_VERSION}
  Building ${PROJECT_NAME} (version ${PROJECT_VERSION})
  SO/API/ABI Version: ${PROJECT_SO_VERSION}
")

# CTest testing framework
include(CTest)

# Define install paths according to system conventions
# XXX: This must be AFTER THE PROJECT() COMMAND w/ languages enabled,
#      in order to properly configure CMAKE_INSTALL_LIBDIR path
include(GNUInstallDirs)

# Collect and display summary of options/dependencies
include(FeatureSummary)

################ OPTIONS ##################
# Optional build settings for libopenshot
option(USE_SYSTEM_JSONCPP "Use system installed JsonCpp, if found" ON)
option(DISABLE_BUNDLED_JSONCPP "Don't fall back to bundled JsonCpp" OFF)
<<<<<<< HEAD
option(ENABLE_IWYU "Enable 'Include What You Use' scanner (CMake 3.3+)" OFF)
=======
option(DISABLE_TESTS "Don't build unit tests" OFF)
option(ENABLE_IWYU "Enable 'Include What You Use' scanner (CMake 3.3+)" OFF)
option(ENABLE_COVERAGE "Enable coverage reporting" OFF)
>>>>>>> 1df98407

########## Configure Version.h header ##############
configure_file(include/OpenShotVersion.h.in include/OpenShotVersion.h @ONLY)
# We'll want that installed later
install(FILES ${CMAKE_CURRENT_BINARY_DIR}/include/OpenShotVersion.h
        DESTINATION ${CMAKE_INSTALL_INCLUDEDIR}/libopenshot)

#### Enable C++11 (for std::shared_ptr support)
set(CMAKE_CXX_STANDARD 11)
set(CMAKE_CXX_STANDARD_REQUIRED ON)
set(CMAKE_CXX_EXTENSIONS OFF)

IF (WIN32)
	SET_PROPERTY(GLOBAL PROPERTY WIN32 "WIN32")
ENDIF(WIN32)

include_directories(
  ${CMAKE_CURRENT_SOURCE_DIR}/include
  ${CMAKE_CURRENT_BINARY_DIR}/include)

############## Code Coverage #########################
if (DISABLE_TESTS AND ENABLE_COVERAGE)
  message(WARNING "ENABLE_COVERAGE requires tests, overriding DISABLE_TESTS")
  set(DISABLE_TESTS OFF CACHE BOOL "Don't build unit tests" FORCE)
endif()

if (ENABLE_COVERAGE)
  if (NOT CMAKE_BUILD_TYPE)
    set(CMAKE_BUILD_TYPE "Debug")
    message(STATUS "Coverage enabled, setting build type to Debug")
  endif()
  include(CodeCoverage)
  APPEND_COVERAGE_COMPILER_FLAGS()
endif()
add_feature_info("Coverage" ENABLE_COVERAGE "analyze test coverage and generate report")

############## PROCESS src/ DIRECTORIES ##############
add_subdirectory(src)

################### DOCUMENTATION ###################
# Find Doxygen (used for documentation)
include(cmake/Modules/UseDoxygen.cmake)

# Doxygen was found
if (TARGET doc)
	message(STATUS "Doxygen found, documentation target enabled")
	message("\nTo compile documentation in doc/html, run: 'make doc'")

  # Install docs, if the user builds them with `make doc`
  install(CODE "MESSAGE(\"Checking for documentation files to install...\")")
  install(CODE "MESSAGE(\"(Compile with 'make doc' command, requires Doxygen)\")")

  install(DIRECTORY ${CMAKE_CURRENT_BINARY_DIR}/doc/html/
          DESTINATION ${CMAKE_INSTALL_DOCDIR}/API
          MESSAGE_NEVER # Don't spew about file copies
          OPTIONAL )    # No error if the docs aren't found
endif()

############# PROCESS tests/ DIRECTORY ##############
if(NOT DISABLE_TESTS)
  enable_testing()
  add_subdirectory(tests)
endif()

<<<<<<< HEAD
=======
############## COVERAGE REPORTING #################
if (ENABLE_COVERAGE)
  setup_target_for_coverage_lcov(
    NAME coverage
    EXECUTABLE openshot-test
    DEPENDENCIES openshot-test)
    message("Generate coverage report with 'make coverage'")
endif()

>>>>>>> 1df98407
########### PRINT FEATURE SUMMARY ##############
feature_summary(WHAT ALL
    INCLUDE_QUIET_PACKAGES
    FATAL_ON_MISSING_REQUIRED_PACKAGES
    DESCRIPTION "Displaying feature summary\n\nBuild configuration:")<|MERGE_RESOLUTION|>--- conflicted
+++ resolved
@@ -36,7 +36,7 @@
 For more information, please visit <http://www.openshot.org/>.
 -----------------------------------------------------------------")
 
-################ ADD CMAKE MODULES ##################
+################ LOCAL CMAKE MODULES ##################
 set(CMAKE_MODULE_PATH "${CMAKE_SOURCE_DIR}/cmake/Modules")
 
 ################ PROJECT VERSION ####################
@@ -76,13 +76,9 @@
 # Optional build settings for libopenshot
 option(USE_SYSTEM_JSONCPP "Use system installed JsonCpp, if found" ON)
 option(DISABLE_BUNDLED_JSONCPP "Don't fall back to bundled JsonCpp" OFF)
-<<<<<<< HEAD
-option(ENABLE_IWYU "Enable 'Include What You Use' scanner (CMake 3.3+)" OFF)
-=======
 option(DISABLE_TESTS "Don't build unit tests" OFF)
 option(ENABLE_IWYU "Enable 'Include What You Use' scanner (CMake 3.3+)" OFF)
 option(ENABLE_COVERAGE "Enable coverage reporting" OFF)
->>>>>>> 1df98407
 
 ########## Configure Version.h header ##############
 configure_file(include/OpenShotVersion.h.in include/OpenShotVersion.h @ONLY)
@@ -112,10 +108,10 @@
 if (ENABLE_COVERAGE)
   if (NOT CMAKE_BUILD_TYPE)
     set(CMAKE_BUILD_TYPE "Debug")
-    message(STATUS "Coverage enabled, setting build type to Debug")
+    message(STATUS "Coverage enabled, setting missing CMAKE_BUILD_TYPE to Debug")
   endif()
   include(CodeCoverage)
-  APPEND_COVERAGE_COMPILER_FLAGS()
+  append_coverage_compiler_flags()
 endif()
 add_feature_info("Coverage" ENABLE_COVERAGE "analyze test coverage and generate report")
 
@@ -142,23 +138,20 @@
 endif()
 
 ############# PROCESS tests/ DIRECTORY ##############
-if(NOT DISABLE_TESTS)
+if(NOT DISABLE_TESTS OR ENABLE_COVERAGE)
   enable_testing()
   add_subdirectory(tests)
 endif()
 
-<<<<<<< HEAD
-=======
 ############## COVERAGE REPORTING #################
 if (ENABLE_COVERAGE)
   setup_target_for_coverage_lcov(
     NAME coverage
-    EXECUTABLE openshot-test
-    DEPENDENCIES openshot-test)
+    EXECUTABLE ctest
+    DEPENDENCIES test)
     message("Generate coverage report with 'make coverage'")
 endif()
 
->>>>>>> 1df98407
 ########### PRINT FEATURE SUMMARY ##############
 feature_summary(WHAT ALL
     INCLUDE_QUIET_PACKAGES
