/**
 * @file
 * @brief Header file for FFmpegReader class
 * @author Jonathan Thomas <jonathan@openshot.org>, Fabrice Bellard
 *
 * @ref License
 */

/* LICENSE
 *
 * Copyright (c) 2008-2019 OpenShot Studios, LLC, Fabrice Bellard
 * (http://www.openshotstudios.com). This file is part of
 * OpenShot Library (http://www.openshot.org), an open-source project
 * dedicated to delivering high quality video editing and animation solutions
 * to the world.
 *
 * This file is originally based on the Libavformat API example, and then modified
 * by the libopenshot project.
 *
 * OpenShot Library (libopenshot) is free software: you can redistribute it
 * and/or modify it under the terms of the GNU Lesser General Public License
 * as published by the Free Software Foundation, either version 3 of the
 * License, or (at your option) any later version.
 *
 * OpenShot Library (libopenshot) is distributed in the hope that it will be
 * useful, but WITHOUT ANY WARRANTY; without even the implied warranty of
 * MERCHANTABILITY or FITNESS FOR A PARTICULAR PURPOSE. See the
 * GNU Lesser General Public License for more details.
 *
 * You should have received a copy of the GNU Lesser General Public License
 * along with OpenShot Library. If not, see <http://www.gnu.org/licenses/>.
 */

#ifndef OPENSHOT_FFMPEG_READER_H
#define OPENSHOT_FFMPEG_READER_H

#include "ReaderBase.h"

// Include FFmpeg headers and macros
#include "FFmpegUtilities.h"

#include <cmath>
#include <ctime>
#include <iostream>
#include <stdio.h>
#include <memory>
#include "CacheMemory.h"
#include "Clip.h"
<<<<<<< HEAD
#include "Exceptions.h"
=======
#include "OpenMPUtilities.h"
>>>>>>> dd2735e2
#include "Settings.h"


namespace openshot {
	/**
	 * @brief This struct holds the associated video frame and starting sample # for an audio packet.
	 *
	 * Because audio packets do not match up with video frames, this helps determine exactly
	 * where the audio packet's samples belong.
	 */
	struct AudioLocation {
		int64_t frame;
		int sample_start;

		bool is_near(AudioLocation location, int samples_per_frame, int64_t amount);
	};

	/**
	 * @brief This class uses the FFmpeg libraries, to open video files and audio files, and return
	 * openshot::Frame objects for any frame in the file.
	 *
	 * All seeking and caching is handled internally, and the primary public interface is the GetFrame()
	 * method.  To use this reader, simply create an instance of this class, and call the GetFrame method
	 * to start retrieving frames.  Use the <b>info</b> struct to obtain information on the file, such as the length
	 * (# of frames), height, width, bit rate, frames per second (fps), etc...
	 *
	 * @code
	 * // Create a reader for a video
	 * openshot::FFmpegReader r("MyAwesomeVideo.webm");
	 * r.Open(); // Open the reader
	 *
	 * // Get frame number 1 from the video
	 * std::shared_ptr<openshot::Frame> f = r.GetFrame(1);
	 *
	 * // Now that we have an openshot::Frame object, lets have some fun!
	 * f->Display(); // Display the frame on the screen
	 * f->DisplayWaveform(); // Display the audio waveform as an image
	 * f->Play(); // Play the audio through your speaker
	 *
	 * // Close the reader
	 * r.Close();
	 * @endcode
	 */
	class FFmpegReader : public ReaderBase {
	private:
		std::string path;

		AVFormatContext *pFormatCtx;
		int i, videoStream, audioStream;
		AVCodecContext *pCodecCtx, *aCodecCtx;
#if HAVE_HW_ACCEL
		AVBufferRef *hw_device_ctx = NULL; //PM
#endif
		AVStream *pStream, *aStream;
		AVPacket *packet;
		AVFrame *pFrame;
		bool is_open;
		bool is_duration_known;
		bool check_interlace;
		bool check_fps;
		bool has_missing_frames;

		CacheMemory working_cache;
		CacheMemory missing_frames;
		std::map<int64_t, int64_t> processing_video_frames;
		std::multimap<int64_t, int64_t> processing_audio_frames;
		std::map<int64_t, int64_t> processed_video_frames;
		std::map<int64_t, int64_t> processed_audio_frames;
		std::multimap<int64_t, int64_t> missing_video_frames;
		std::multimap<int64_t, int64_t> missing_video_frames_source;
		std::multimap<int64_t, int64_t> missing_audio_frames;
		std::multimap<int64_t, int64_t> missing_audio_frames_source;
		std::map<int64_t, int> checked_frames;
		AudioLocation previous_packet_location;

		// DEBUG VARIABLES (FOR AUDIO ISSUES)
		int prev_samples;
		int64_t prev_pts;
		int64_t pts_total;
		int64_t pts_counter;
		int64_t num_packets_since_video_frame;
		int64_t num_checks_since_final;
		std::shared_ptr<openshot::Frame> last_video_frame;

		bool is_seeking;
		int64_t seeking_pts;
		int64_t seeking_frame;
		bool is_video_seek;
		int seek_count;
		int64_t seek_audio_frame_found;
		int64_t seek_video_frame_found;

		int64_t audio_pts_offset;
		int64_t video_pts_offset;
		int64_t last_frame;
		int64_t largest_frame_processed;
		int64_t current_video_frame;    // can't reliably use PTS of video to determine this

		int hw_de_supported = 0;    // Is set by FFmpegReader
#if HAVE_HW_ACCEL
		AVPixelFormat hw_de_av_pix_fmt = AV_PIX_FMT_NONE;
		AVHWDeviceType hw_de_av_device_type = AV_HWDEVICE_TYPE_NONE;
		int IsHardwareDecodeSupported(int codecid);
#endif

		/// Check for the correct frames per second value by scanning the 1st few seconds of video packets.
		void CheckFPS();

		/// Check the current seek position and determine if we need to seek again
		bool CheckSeek(bool is_video);

		/// Check if a frame is missing and attempt to replace its frame image (and
		bool CheckMissingFrame(int64_t requested_frame);

		/// Check the working queue, and move finished frames to the finished queue
		void CheckWorkingFrames(bool end_of_stream, int64_t requested_frame);

		/// Convert Frame Number into Audio PTS
		int64_t ConvertFrameToAudioPTS(int64_t frame_number);

		/// Convert Frame Number into Video PTS
		int64_t ConvertFrameToVideoPTS(int64_t frame_number);

		/// Convert Video PTS into Frame Number
		int64_t ConvertVideoPTStoFrame(int64_t pts);

		/// Create a new Frame (or return an existing one) and add it to the working queue.
		std::shared_ptr<openshot::Frame> CreateFrame(int64_t requested_frame);

		/// Calculate Starting video frame and sample # for an audio PTS
		AudioLocation GetAudioPTSLocation(int64_t pts);

		/// Get an AVFrame (if any)
		bool GetAVFrame();

		/// Get the next packet (if any)
		int GetNextPacket();

		/// Get the smallest video frame that is still being processed
		int64_t GetSmallestVideoFrame();

		/// Get the smallest audio frame that is still being processed
		int64_t GetSmallestAudioFrame();

		/// Get the PTS for the current video packet
		int64_t GetVideoPTS();

		/// Check if there's an album art
		bool HasAlbumArt();

		/// Remove partial frames due to seek
		bool IsPartialFrame(int64_t requested_frame);

		/// Process a video packet
		void ProcessVideoPacket(int64_t requested_frame);

		/// Process an audio packet
		void ProcessAudioPacket(int64_t requested_frame, int64_t target_frame, int starting_sample);

		/// Read the stream until we find the requested Frame
		std::shared_ptr<openshot::Frame> ReadStream(int64_t requested_frame);

		/// Remove AVFrame from cache (and deallocate its memory)
		void RemoveAVFrame(AVFrame *);

		/// Remove AVPacket from cache (and deallocate its memory)
		void RemoveAVPacket(AVPacket *);

		/// Seek to a specific Frame.  This is not always frame accurate, it's more of an estimation on many codecs.
		void Seek(int64_t requested_frame);

		/// Update PTS Offset (if any)
		void UpdatePTSOffset(bool is_video);

		/// Update File Info for audio streams
		void UpdateAudioInfo();

		/// Update File Info for video streams
		void UpdateVideoInfo();

	public:
		/// Final cache object used to hold final frames
		CacheMemory final_cache;

		/// Enable or disable seeking.  Seeking can more quickly locate the requested frame, but some
		/// codecs have trouble seeking, and can introduce artifacts or blank images into the video.
		bool enable_seek;

		/// @brief Constructor for FFmpegReader.
		///
		/// Sets (and possibly opens) the media file path,
		/// or throws an exception.
		/// @param path  The filesystem location to load
		/// @param inspect_reader  if true (the default), automatically open the media file and loads frame 1.
		FFmpegReader(const std::string& path, bool inspect_reader=true);

		/// Destructor
		virtual ~FFmpegReader();

		/// Close File
		void Close() override;

		/// Get the cache object used by this reader
		CacheMemory *GetCache() override { return &final_cache; };

		/// Get a shared pointer to a openshot::Frame object for a specific frame number of this reader.
		///
		/// @returns The requested frame of video
		/// @param requested_frame	The frame number that is requested.
		std::shared_ptr<openshot::Frame> GetFrame(int64_t requested_frame) override;

		/// Determine if reader is open or closed
		bool IsOpen() override { return is_open; };

		/// Return the type name of the class
		std::string Name() override { return "FFmpegReader"; };

		/// Get and Set JSON methods
		std::string Json() const override; ///< Generate JSON string of this object
		void SetJson(const std::string value) override; ///< Load JSON string into this object
		Json::Value JsonValue() const override; ///< Generate Json::Value for this object
		void SetJsonValue(const Json::Value root) override; ///< Load Json::Value into this object

		/// Open File - which is called by the constructor automatically
		void Open() override;

		/// Return true if frame can be read with GetFrame()
		bool GetIsDurationKnown();
	};

}

#endif<|MERGE_RESOLUTION|>--- conflicted
+++ resolved
@@ -46,11 +46,8 @@
 #include <memory>
 #include "CacheMemory.h"
 #include "Clip.h"
-<<<<<<< HEAD
 #include "Exceptions.h"
-=======
 #include "OpenMPUtilities.h"
->>>>>>> dd2735e2
 #include "Settings.h"
 
 
