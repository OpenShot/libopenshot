--- conflicted
+++ resolved
@@ -47,11 +47,7 @@
 		void GetMoreSamplesFromReader();
 
 		/// Reverse an audio buffer (for backwards audio)
-<<<<<<< HEAD
 		juce::AudioBuffer<float>* reverse_buffer(juce::AudioBuffer<float>* buffer);
-=======
-		juce::AudioBuffer<float>* reverse_buffer(juce::AudioSampleBuffer* buffer);
->>>>>>> 7b19fa21
 
 	public:
 
