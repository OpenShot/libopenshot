/**
 * @file
 * @brief Header file for FFmpegUtilities
 * @author Jonathan Thomas <jonathan@openshot.org>
 *
 * @ref License
 */

/* LICENSE
 *
 * Copyright (c) 2008-2019 OpenShot Studios, LLC
 * <http://www.openshotstudios.com/>. This file is part of
 * OpenShot Library (libopenshot), an open-source project dedicated to
 * delivering high quality video editing and animation solutions to the
 * world. For more information visit <http://www.openshot.org/>.
 *
 * OpenShot Library (libopenshot) is free software: you can redistribute it
 * and/or modify it under the terms of the GNU Lesser General Public License
 * as published by the Free Software Foundation, either version 3 of the
 * License, or (at your option) any later version.
 *
 * OpenShot Library (libopenshot) is distributed in the hope that it will be
 * useful, but WITHOUT ANY WARRANTY; without even the implied warranty of
 * MERCHANTABILITY or FITNESS FOR A PARTICULAR PURPOSE. See the
 * GNU Lesser General Public License for more details.
 *
 * You should have received a copy of the GNU Lesser General Public License
 * along with OpenShot Library. If not, see <http://www.gnu.org/licenses/>.
 */

#ifndef OPENSHOT_FFMPEG_UTILITIES_H
#define OPENSHOT_FFMPEG_UTILITIES_H

#include "OpenShotVersion.h"  // For FFMPEG_USE_SWRESAMPLE

// Required for libavformat to build on Windows
#ifndef INT64_C
#define INT64_C(c) (c ## LL)
#define UINT64_C(c) (c ## ULL)
#endif

<<<<<<< HEAD
	#ifndef IS_FFMPEG_4_5
	#define IS_FFMPEG_4_5 (LIBAVCODEC_VERSION_INT >= AV_VERSION_INT(58, 136, 100))
	#endif
	
	#ifndef USE_HW_ACCEL
	#define USE_HW_ACCEL (LIBAVCODEC_VERSION_INT >= AV_VERSION_INT(57, 107, 100))

	#endif
=======
#ifndef IS_FFMPEG_3_2
#define IS_FFMPEG_3_2 (LIBAVCODEC_VERSION_INT >= AV_VERSION_INT(57, 64, 101))
#endif
>>>>>>> 68f03b5b

#ifndef USE_HW_ACCEL
#define USE_HW_ACCEL (LIBAVCODEC_VERSION_INT >= AV_VERSION_INT(57, 107, 100))
#endif

#ifndef USE_SW
#define USE_SW FFMPEG_USE_SWRESAMPLE
#endif

// Include the FFmpeg headers
extern "C" {
    #include <libavcodec/avcodec.h>
    #include <libavformat/avformat.h>

#if (LIBAVFORMAT_VERSION_MAJOR >= 57)
    #include <libavutil/hwcontext.h> //PM
#endif
    #include <libswscale/swscale.h>

#if USE_SW
    #include <libswresample/swresample.h>
#else
    #include <libavresample/avresample.h>
#endif

    #include <libavutil/mathematics.h>
    #include <libavutil/pixfmt.h>
    #include <libavutil/pixdesc.h>

    // libavutil changed folders at some point
#if LIBAVFORMAT_VERSION_MAJOR >= 53
    #include <libavutil/opt.h>
#else
    #include <libavcodec/opt.h>
#endif

    // channel header refactored
#if LIBAVFORMAT_VERSION_MAJOR >= 54
    #include <libavutil/channel_layout.h>
#endif

#if IS_FFMPEG_3_2
    #include "libavutil/imgutils.h"
#endif
}

// This was removed from newer versions of FFmpeg (but still used in libopenshot)
#ifndef AVCODEC_MAX_AUDIO_FRAME_SIZE
    // 1 second of 48khz 32bit audio
    #define AVCODEC_MAX_AUDIO_FRAME_SIZE 192000
#endif
#ifndef AV_ERROR_MAX_STRING_SIZE
    #define AV_ERROR_MAX_STRING_SIZE 64
#endif
#ifndef AUDIO_PACKET_ENCODING_SIZE
    // 48khz * S16 (2 bytes) * max channels (8)
    #define AUDIO_PACKET_ENCODING_SIZE 768000
#endif

// This wraps an unsafe C macro to be C++ compatible function
inline static const std::string av_make_error_string(int errnum)
{
    char errbuf[AV_ERROR_MAX_STRING_SIZE];
    av_strerror(errnum, errbuf, AV_ERROR_MAX_STRING_SIZE);
    return (std::string)errbuf;
}

// Redefine the C macro to use our new C++ function
#undef av_err2str
#define av_err2str(errnum) av_make_error_string(errnum).c_str()

// Define this for compatibility
#ifndef PixelFormat
    #define PixelFormat AVPixelFormat
#endif
#ifndef PIX_FMT_RGBA
    #define PIX_FMT_RGBA AV_PIX_FMT_RGBA
#endif
#ifndef PIX_FMT_NONE
    #define PIX_FMT_NONE AV_PIX_FMT_NONE
#endif
#ifndef PIX_FMT_RGB24
    #define PIX_FMT_RGB24 AV_PIX_FMT_RGB24
#endif
#ifndef PIX_FMT_YUV420P
    #define PIX_FMT_YUV420P AV_PIX_FMT_YUV420P
#endif
#ifndef PIX_FMT_YUV444P
    #define PIX_FMT_YUV444P AV_PIX_FMT_YUV444P
#endif

// Does ffmpeg pixel format contain an alpha channel?
inline static const bool ffmpeg_has_alpha(PixelFormat pix_fmt) {
    const AVPixFmtDescriptor *fmt_desc = av_pix_fmt_desc_get(pix_fmt);
    return bool(fmt_desc->flags & AV_PIX_FMT_FLAG_ALPHA);
}

// FFmpeg's libavutil/common.h defines an RSHIFT incompatible with Ruby's
// definition in ruby/config.h, so we move it to FF_RSHIFT
#ifdef RSHIFT
    #define FF_RSHIFT(a, b) RSHIFT(a, b)
    #undef RSHIFT
#endif

// libswresample/libavresample API switching
#if USE_SW
    #define SWR_CONVERT(ctx, out, linesize, out_count, in, linesize2, in_count) \
            swr_convert(ctx, out, out_count, (const uint8_t **)in, in_count)
    #define SWR_ALLOC() swr_alloc()
    #define SWR_CLOSE(ctx) {}
    #define SWR_FREE(ctx) swr_free(ctx)
    #define SWR_INIT(ctx)  swr_init(ctx)
    #define SWRCONTEXT SwrContext

#else
    #define SWR_CONVERT(ctx, out, linesize, out_count, in, linesize2, in_count) \
            avresample_convert(ctx, out, linesize, out_count, (uint8_t **)in, linesize2, in_count)
    #define SWR_ALLOC() avresample_alloc_context()
    #define SWR_CLOSE(ctx) avresample_close(ctx)
    #define SWR_FREE(ctx) avresample_free(ctx)
    #define SWR_INIT(ctx)  avresample_open(ctx)
    #define SWRCONTEXT AVAudioResampleContext
#endif


#if (LIBAVFORMAT_VERSION_MAJOR >= 58)
    #define AV_REGISTER_ALL
    #define AVCODEC_REGISTER_ALL
    #define AV_FILENAME url
    #define AV_SET_FILENAME(oc, f) oc->AV_FILENAME = av_strdup(f)
    #define MY_INPUT_BUFFER_PADDING_SIZE AV_INPUT_BUFFER_PADDING_SIZE
    #define AV_ALLOCATE_FRAME() av_frame_alloc()
    #define AV_ALLOCATE_IMAGE(av_frame, pix_fmt, width, height) \
            av_image_alloc(av_frame->data, av_frame->linesize, width, height, pix_fmt, 1)
    #define AV_RESET_FRAME(av_frame) av_frame_unref(av_frame)
    #define AV_FREE_FRAME(av_frame) av_frame_free(av_frame)
    #define AV_FREE_PACKET(av_packet) av_packet_unref(av_packet)
    #define AV_FREE_CONTEXT(av_context) avcodec_free_context(&av_context)
    #define AV_GET_CODEC_TYPE(av_stream) av_stream->codecpar->codec_type
    #define AV_FIND_DECODER_CODEC_ID(av_stream) av_stream->codecpar->codec_id
    #define AV_GET_CODEC_CONTEXT(av_stream, av_codec) \
            ({ AVCodecContext *context = avcodec_alloc_context3(av_codec); \
               avcodec_parameters_to_context(context, av_stream->codecpar); \
               context; })
    #define AV_GET_CODEC_PAR_CONTEXT(av_stream, av_codec) av_codec;
    #define AV_GET_CODEC_FROM_STREAM(av_stream,codec_in)
    #define AV_GET_CODEC_ATTRIBUTES(av_stream, av_context) av_stream->codecpar
    #define AV_GET_CODEC_PIXEL_FORMAT(av_stream, av_context) (AVPixelFormat) av_stream->codecpar->format
    #define AV_GET_SAMPLE_FORMAT(av_stream, av_context) av_stream->codecpar->format
    #define AV_GET_IMAGE_SIZE(pix_fmt, width, height) \
            av_image_get_buffer_size(pix_fmt, width, height, 1)
    #define AV_COPY_PICTURE_DATA(av_frame, buffer, pix_fmt, width, height) \
            av_image_fill_arrays(av_frame->data, av_frame->linesize, buffer, pix_fmt, width, height, 1)
    #define AV_OUTPUT_CONTEXT(output_context, path) avformat_alloc_output_context2( output_context, NULL, NULL, path)
    #define AV_OPTION_FIND(priv_data, name) av_opt_find(priv_data, name, NULL, 0, 0)
    #define AV_OPTION_SET( av_stream, priv_data, name, value, avcodec) \
            av_opt_set(priv_data, name, value, 0); \
            avcodec_parameters_from_context(av_stream->codecpar, avcodec);
    #define AV_FORMAT_NEW_STREAM(oc, st_codec_ctx, av_codec, av_st) \
            av_st = avformat_new_stream(oc, NULL);\
            if (!av_st) \
                throw OutOfMemory("Could not allocate memory for the video stream.", path); \
            c = avcodec_alloc_context3(av_codec); \
            st_codec_ctx = c; \
            av_st->codecpar->codec_id = av_codec->id;
    #define AV_COPY_PARAMS_FROM_CONTEXT(av_stream, av_codec_ctx) \
            avcodec_parameters_from_context(av_stream->codecpar, av_codec_ctx);

#elif IS_FFMPEG_3_2
    #define AV_REGISTER_ALL av_register_all();
    #define AVCODEC_REGISTER_ALL    avcodec_register_all();
    #define AV_FILENAME filename
    #define AV_SET_FILENAME(oc, f) snprintf(oc->AV_FILENAME, sizeof(oc->AV_FILENAME), "%s", f)
    #define MY_INPUT_BUFFER_PADDING_SIZE FF_INPUT_BUFFER_PADDING_SIZE
    #define AV_ALLOCATE_FRAME() av_frame_alloc()
    #define AV_ALLOCATE_IMAGE(av_frame, pix_fmt, width, height) \
            av_image_alloc(av_frame->data, av_frame->linesize, width, height, pix_fmt, 1)
    #define AV_RESET_FRAME(av_frame) av_frame_unref(av_frame)
    #define AV_FREE_FRAME(av_frame) av_frame_free(av_frame)
    #define AV_FREE_PACKET(av_packet) av_packet_unref(av_packet)
    #define AV_FREE_CONTEXT(av_context) avcodec_free_context(&av_context)
    #define AV_GET_CODEC_TYPE(av_stream) av_stream->codecpar->codec_type
    #define AV_FIND_DECODER_CODEC_ID(av_stream) av_stream->codecpar->codec_id
    #define AV_GET_CODEC_CONTEXT(av_stream, av_codec) \
            ({ AVCodecContext *context = avcodec_alloc_context3(av_codec); \
               avcodec_parameters_to_context(context, av_stream->codecpar); \
               context; })
    #define AV_GET_CODEC_PAR_CONTEXT(av_stream, av_codec) av_codec;
    #define AV_GET_CODEC_FROM_STREAM(av_stream,codec_in)
    #define AV_GET_CODEC_ATTRIBUTES(av_stream, av_context) av_stream->codecpar
    #define AV_GET_CODEC_PIXEL_FORMAT(av_stream, av_context) \
            (AVPixelFormat) av_stream->codecpar->format
    #define AV_GET_SAMPLE_FORMAT(av_stream, av_context) av_stream->codecpar->format
    #define AV_GET_IMAGE_SIZE(pix_fmt, width, height) av_image_get_buffer_size(pix_fmt, width, height, 1)
    #define AV_COPY_PICTURE_DATA(av_frame, buffer, pix_fmt, width, height) \
            av_image_fill_arrays(av_frame->data, av_frame->linesize, buffer, pix_fmt, width, height, 1)
    #define AV_OUTPUT_CONTEXT(output_context, path) \
            avformat_alloc_output_context2( output_context, NULL, NULL, path)
    #define AV_OPTION_FIND(priv_data, name) av_opt_find(priv_data, name, NULL, 0, 0)
    #define AV_OPTION_SET( av_stream, priv_data, name, value, avcodec) \
            av_opt_set(priv_data, name, value, 0); \
            avcodec_parameters_from_context(av_stream->codecpar, avcodec);
    #define AV_FORMAT_NEW_STREAM(oc, st_codec, av_codec, av_st) \
            av_st = avformat_new_stream(oc, NULL);\
            if (!av_st) \
                throw OutOfMemory("Could not allocate memory for the video stream.", path); \
            _Pragma ("GCC diagnostic push"); \
            _Pragma ("GCC diagnostic ignored \"-Wdeprecated-declarations\""); \
            avcodec_get_context_defaults3(av_st->codec, av_codec); \
            c = av_st->codec; \
            _Pragma ("GCC diagnostic pop"); \
            st_codec = c;
    #define AV_COPY_PARAMS_FROM_CONTEXT(av_stream, av_codec) \
            avcodec_parameters_from_context(av_stream->codecpar, av_codec);

#elif LIBAVFORMAT_VERSION_MAJOR >= 55
    #define AV_REGISTER_ALL av_register_all();
    #define AVCODEC_REGISTER_ALL    avcodec_register_all();
    #define AV_FILENAME filename
    #define AV_SET_FILENAME(oc, f) snprintf(oc->AV_FILENAME, sizeof(oc->AV_FILENAME), "%s", f)
    #define MY_INPUT_BUFFER_PADDING_SIZE FF_INPUT_BUFFER_PADDING_SIZE
    #define AV_ALLOCATE_FRAME() av_frame_alloc()
    #define AV_ALLOCATE_IMAGE(av_frame, pix_fmt, width, height) \
            avpicture_alloc((AVPicture *) av_frame, pix_fmt, width, height)
    #define AV_RESET_FRAME(av_frame) av_frame_unref(av_frame)
    #define AV_FREE_FRAME(av_frame) av_frame_free(av_frame)
    #define AV_FREE_PACKET(av_packet) av_packet_unref(av_packet)
    #define AV_FREE_CONTEXT(av_context) avcodec_close(av_context)
    #define AV_GET_CODEC_TYPE(av_stream) av_stream->codec->codec_type
    #define AV_FIND_DECODER_CODEC_ID(av_stream) av_stream->codec->codec_id
    #define AV_GET_CODEC_CONTEXT(av_stream, av_codec) av_stream->codec
    #define AV_GET_CODEC_PAR_CONTEXT(av_stream, av_codec) av_stream->codec
    #define AV_GET_CODEC_FROM_STREAM(av_stream, codec_in) codec_in = av_stream->codec;
    #define AV_GET_CODEC_ATTRIBUTES(av_stream, av_context) av_context
    #define AV_GET_CODEC_PIXEL_FORMAT(av_stream, av_context) av_context->pix_fmt
    #define AV_GET_SAMPLE_FORMAT(av_stream, av_context) av_context->sample_fmt
    #define AV_GET_IMAGE_SIZE(pix_fmt, width, height) avpicture_get_size(pix_fmt, width, height)
    #define AV_COPY_PICTURE_DATA(av_frame, buffer, pix_fmt, width, height) \
            avpicture_fill((AVPicture *) av_frame, buffer, pix_fmt, width, height)
    #define AV_OUTPUT_CONTEXT(output_context, path) oc = avformat_alloc_context()
    #define AV_OPTION_FIND(priv_data, name) av_opt_find(priv_data, name, NULL, 0, 0)
    #define AV_OPTION_SET(av_stream, priv_data, name, value, avcodec) av_opt_set (priv_data, name, value, 0)
    #define AV_FORMAT_NEW_STREAM( oc,  av_context,  av_codec, av_st) \
            av_st = avformat_new_stream(oc, av_codec); \
            if (!av_st) \
                throw OutOfMemory("Could not allocate memory for the video stream.", path); \
            avcodec_get_context_defaults3(av_st->codec, av_codec); \
            c = av_st->codec;
    #define AV_COPY_PARAMS_FROM_CONTEXT(av_stream, av_codec)

#else
    #define AV_REGISTER_ALL av_register_all();
    #define AVCODEC_REGISTER_ALL    avcodec_register_all();
    #define AV_FILENAME filename
    #define AV_SET_FILENAME(oc, f) snprintf(oc->AV_FILENAME, sizeof(oc->AV_FILENAME), "%s", f)
    #define MY_INPUT_BUFFER_PADDING_SIZE FF_INPUT_BUFFER_PADDING_SIZE
    #define AV_ALLOCATE_FRAME() avcodec_alloc_frame()
    #define AV_ALLOCATE_IMAGE(av_frame, pix_fmt, width, height) \
            avpicture_alloc((AVPicture *) av_frame, pix_fmt, width, height)
    #define AV_RESET_FRAME(av_frame) avcodec_get_frame_defaults(av_frame)
    #define AV_FREE_FRAME(av_frame) avcodec_free_frame(av_frame)
    #define AV_FREE_PACKET(av_packet) av_free_packet(av_packet)
    #define AV_FREE_CONTEXT(av_context) avcodec_close(av_context)
    #define AV_GET_CODEC_TYPE(av_stream) av_stream->codec->codec_type
    #define AV_FIND_DECODER_CODEC_ID(av_stream) av_stream->codec->codec_id
    #define AV_GET_CODEC_CONTEXT(av_stream, av_codec) av_stream->codec
    #define AV_GET_CODEC_PAR_CONTEXT(av_stream, av_codec) av_stream->codec
    #define AV_GET_CODEC_FROM_STREAM(av_stream, codec_in ) codec_in = av_stream->codec;
    #define AV_GET_CODEC_ATTRIBUTES(av_stream, av_context) av_context
    #define AV_GET_CODEC_PIXEL_FORMAT(av_stream, av_context) av_context->pix_fmt
    #define AV_GET_SAMPLE_FORMAT(av_stream, av_context) av_context->sample_fmt
    #define AV_GET_IMAGE_SIZE(pix_fmt, width, height) avpicture_get_size(pix_fmt, width, height)
    #define AV_COPY_PICTURE_DATA(av_frame, buffer, pix_fmt, width, height) \
            avpicture_fill((AVPicture *) av_frame, buffer, pix_fmt, width, height)
    #define AV_OUTPUT_CONTEXT(output_context, path) oc = avformat_alloc_context()
    #define AV_OPTION_FIND(priv_data, name) av_opt_find(priv_data, name, NULL, 0, 0)
    #define AV_OPTION_SET(av_stream, priv_data, name, value, avcodec) av_opt_set (priv_data, name, value, 0)
    #define AV_FORMAT_NEW_STREAM( oc,  av_context,  av_codec, av_st) \
            av_st = avformat_new_stream(oc, av_codec); \
            if (!av_st) \
                throw OutOfMemory("Could not allocate memory for the video stream.", path); \
            avcodec_get_context_defaults3(av_st->codec, av_codec); \
            c = av_st->codec;
    #define AV_COPY_PARAMS_FROM_CONTEXT(av_stream, av_codec)
#endif


#endif  // OPENSHOT_FFMPEG_UTILITIES_H<|MERGE_RESOLUTION|>--- conflicted
+++ resolved
@@ -39,20 +39,17 @@
 #define UINT64_C(c) (c ## ULL)
 #endif
 
-<<<<<<< HEAD
-	#ifndef IS_FFMPEG_4_5
-	#define IS_FFMPEG_4_5 (LIBAVCODEC_VERSION_INT >= AV_VERSION_INT(58, 136, 100))
-	#endif
+#ifndef IS_FFMPEG_4_5
+#define IS_FFMPEG_4_5 (LIBAVCODEC_VERSION_INT >= AV_VERSION_INT(58, 136, 100))
+#endif
 	
-	#ifndef USE_HW_ACCEL
-	#define USE_HW_ACCEL (LIBAVCODEC_VERSION_INT >= AV_VERSION_INT(57, 107, 100))
-
-	#endif
-=======
+#ifndef USE_HW_ACCEL
+#define USE_HW_ACCEL (LIBAVCODEC_VERSION_INT >= AV_VERSION_INT(57, 107, 100))
+#endif
+
 #ifndef IS_FFMPEG_3_2
 #define IS_FFMPEG_3_2 (LIBAVCODEC_VERSION_INT >= AV_VERSION_INT(57, 64, 101))
 #endif
->>>>>>> 68f03b5b
 
 #ifndef USE_HW_ACCEL
 #define USE_HW_ACCEL (LIBAVCODEC_VERSION_INT >= AV_VERSION_INT(57, 107, 100))
