/**
 * @file
 * @brief Source file for QtImageReader class
 * @author Jonathan Thomas <jonathan@openshot.org>
 *
 * @section LICENSE
 *
 * Copyright (c) 2008-2014 OpenShot Studios, LLC
 * <http://www.openshotstudios.com/>. This file is part of
 * OpenShot Library (libopenshot), an open-source project dedicated to
 * delivering high quality video editing and animation solutions to the
 * world. For more information visit <http://www.openshot.org/>.
 *
 * OpenShot Library (libopenshot) is free software: you can redistribute it
 * and/or modify it under the terms of the GNU Lesser General Public License
 * as published by the Free Software Foundation, either version 3 of the
 * License, or (at your option) any later version.
 *
 * OpenShot Library (libopenshot) is distributed in the hope that it will be
 * useful, but WITHOUT ANY WARRANTY; without even the implied warranty of
 * MERCHANTABILITY or FITNESS FOR A PARTICULAR PURPOSE. See the
 * GNU Lesser General Public License for more details.
 *
 * You should have received a copy of the GNU Lesser General Public License
 * along with OpenShot Library. If not, see <http://www.gnu.org/licenses/>.
 */

#include "../include/QtImageReader.h"
#include "../include/Settings.h"
#include "../include/Clip.h"
#include "../include/CacheMemory.h"
#include <QtCore/QString>
#include <QtGui/QImage>
#include <QtGui/QPainter>

#if USE_RESVG == 1
	// If defined and found in CMake, utilize the libresvg for parsing
	// SVG files and rasterizing them to QImages.
	#include "ResvgQt.h"
#endif

using namespace openshot;

QtImageReader::QtImageReader(string path) : path(path), is_open(false)
{
	// Open and Close the reader, to populate it's attributes (such as height, width, etc...)
	Open();
	Close();
}

QtImageReader::QtImageReader(string path, bool inspect_reader) : path(path), is_open(false)
{
	// Open and Close the reader, to populate it's attributes (such as height, width, etc...)
	if (inspect_reader) {
		Open();
		Close();
	}
}

// Open image file
void QtImageReader::Open()
{
	// Open reader if not already open
	if (!is_open)
	{
		bool success = true;
		image = std::shared_ptr<QImage>(new QImage());

#if USE_RESVG == 1
		// If defined and found in CMake, utilize the libresvg for parsing
		// SVG files and rasterizing them to QImages.
		// Only use resvg for files ending in '.svg' or '.svgz'
		if (path.find(".svg") != std::string::npos ||
				path.find(".svgz") != std::string::npos) {

			ResvgRenderer renderer(QString::fromStdString(path));
			if (!renderer.isValid()) {
				success = false;
			} else {

				image = std::shared_ptr<QImage>(new QImage(renderer.defaultSize(), QImage::Format_RGBA8888));
				image->fill(Qt::transparent);

				QPainter p(image.get());
				renderer.render(&p);
				p.end();
			}

		} else {
			// Attempt to open file (old method)
			success = image->load(QString::fromStdString(path));
			if (success)
				image = std::shared_ptr<QImage>(new QImage(image->convertToFormat(QImage::Format_RGBA8888)));
		}
#else
		// Attempt to open file using Qt's build in image processing capabilities
		success = image->load(QString::fromStdString(path));
		if (success)
			image = std::shared_ptr<QImage>(new QImage(image->convertToFormat(QImage::Format_RGBA8888)));
#endif

		if (!success)
			// raise exception
			throw InvalidFile("File could not be opened.", path);

		// Update image properties
		info.has_audio = false;
		info.has_video = true;
		info.has_single_image = true;
		info.file_size = image->byteCount();
		info.vcodec = "QImage";
		info.width = image->width();
		info.height = image->height();
		info.pixel_ratio.num = 1;
		info.pixel_ratio.den = 1;
		info.duration = 60 * 60 * 24; // 24 hour duration
		info.fps.num = 30;
		info.fps.den = 1;
		info.video_timebase.num = 1;
		info.video_timebase.den = 30;
		info.video_length = round(info.duration * info.fps.ToDouble());

		// Calculate the DAR (display aspect ratio)
		Fraction size(info.width * info.pixel_ratio.num, info.height * info.pixel_ratio.den);

		// Reduce size fraction
		size.Reduce();

		// Set the ratio based on the reduced fraction
		info.display_ratio.num = size.num;
		info.display_ratio.den = size.den;

		// Set current max size
		max_size.setWidth(info.width);
		max_size.setHeight(info.height);

		// Mark as "open"
		is_open = true;
	}
}

// Close image file
void QtImageReader::Close()
{
	// Close all objects, if reader is 'open'
	if (is_open)
	{
		// Mark as "closed"
		is_open = false;
		
		// Delete the image
		image.reset();

		info.vcodec = "";
		info.acodec = "";
	}
}

// Get an openshot::Frame object for a specific frame number of this reader.
std::shared_ptr<Frame> QtImageReader::GetFrame(int64_t requested_frame)
{
	// Check for open reader (or throw exception)
	if (!is_open)
		throw ReaderClosed("The Image is closed.  Call Open() before calling this method.", path);

	// Create a scoped lock, allowing only a single thread to run the following code at one time
	const GenericScopedLock<CriticalSection> lock(getFrameCriticalSection);

	// Determine the max size of this source image (based on the timeline's size, the scaling mode,
	// and the scaling keyframes). This is a performance improvement, to keep the images as small as possible,
	// without losing quality. NOTE: We cannot go smaller than the timeline itself, or the add_layer timeline
	// method will scale it back to timeline size before scaling it smaller again. This needs to be fixed in
	// the future.
	int max_width = Settings::Instance()->MAX_WIDTH;
	if (max_width <= 0)
		max_width = info.width;
	int max_height = Settings::Instance()->MAX_HEIGHT;
	if (max_height <= 0)
		max_height = info.height;

	Clip* parent = (Clip*) GetClip();
	if (parent) {
		if (parent->scale == SCALE_FIT || parent->scale == SCALE_STRETCH) {
			// Best fit or Stretch scaling (based on max timeline size * scaling keyframes)
			float max_scale_x = parent->scale_x.GetMaxPoint().co.Y;
			float max_scale_y = parent->scale_y.GetMaxPoint().co.Y;
			max_width = max(float(max_width), max_width * max_scale_x);
			max_height = max(float(max_height), max_height * max_scale_y);

		} else if (parent->scale == SCALE_CROP) {
			// Cropping scale mode (based on max timeline size * cropped size * scaling keyframes)
			float max_scale_x = parent->scale_x.GetMaxPoint().co.Y;
			float max_scale_y = parent->scale_y.GetMaxPoint().co.Y;
			QSize width_size(max_width * max_scale_x,
							 round(max_width / (float(info.width) / float(info.height))));
			QSize height_size(round(max_height / (float(info.height) / float(info.width))),
							  max_height * max_scale_y);
			// respect aspect ratio
			if (width_size.width() >= max_width && width_size.height() >= max_height) {
				max_width = max(max_width, width_size.width());
				max_height = max(max_height, width_size.height());
			}
			else {
				max_width = max(max_width, height_size.width());
				max_height = max(max_height, height_size.height());
			}

		} else {
			// No scaling, use original image size (slower)
			max_width = info.width;
			max_height = info.height;
		}
	}

	// Scale image smaller (or use a previous scaled image)
<<<<<<< HEAD
	if (!cached_image || (cached_image->width() != max_width || cached_image->height() != max_height)) {

=======
	if (!cached_image || (cached_image && max_size.width() != max_width || max_size.height() != max_height)) {
>>>>>>> 17a22589
#if USE_RESVG == 1
		// If defined and found in CMake, utilize the libresvg for parsing
		// SVG files and rasterizing them to QImages.
		// Only use resvg for files ending in '.svg' or '.svgz'
		if (path.find(".svg") != std::string::npos ||
			path.find(".svgz") != std::string::npos) {
			ResvgRenderer renderer(QString::fromStdString(path));
			if (renderer.isValid()) {

				cached_image = std::shared_ptr<QImage>(new QImage(QSize(max_width, max_height), QImage::Format_RGBA8888));
				cached_image->fill(Qt::transparent);

				QPainter p(cached_image.get());
				renderer.render(&p);
				p.end();
			}
		} else {
			// We need to resize the original image to a smaller image (for performance reasons)
			// Only do this once, to prevent tons of unneeded scaling operations
			cached_image = std::shared_ptr<QImage>(new QImage(image->scaled(max_width, max_height, Qt::KeepAspectRatio, Qt::SmoothTransformation)));
			cached_image = std::shared_ptr<QImage>(new QImage(cached_image->convertToFormat(QImage::Format_RGBA8888)));
		}
#else
		// We need to resize the original image to a smaller image (for performance reasons)
		// Only do this once, to prevent tons of unneeded scaling operations
		cached_image = std::shared_ptr<QImage>(new QImage(image->scaled(max_width, max_height, Qt::KeepAspectRatio, Qt::SmoothTransformation)));
		cached_image = std::shared_ptr<QImage>(new QImage(cached_image->convertToFormat(QImage::Format_RGBA8888)));
#endif

		// Set max size (to later determine if max_size is changed)
		max_size.setWidth(max_width);
		max_size.setHeight(max_height);
	}

	// Create or get frame object
	std::shared_ptr<Frame> image_frame(new Frame(requested_frame, cached_image->width(), cached_image->height(), "#000000", Frame::GetSamplesPerFrame(requested_frame, info.fps, info.sample_rate, info.channels), info.channels));

	// Add Image data to frame
	image_frame->AddImage(cached_image);

	// return frame object
	return image_frame;
}

// Generate JSON string of this object
string QtImageReader::Json() {

	// Return formatted string
	return JsonValue().toStyledString();
}

// Generate Json::JsonValue for this object
Json::Value QtImageReader::JsonValue() {

	// Create root json object
	Json::Value root = ReaderBase::JsonValue(); // get parent properties
	root["type"] = "QtImageReader";
	root["path"] = path;

	// return JsonValue
	return root;
}

// Load JSON string into this object
void QtImageReader::SetJson(string value) {

	// Parse JSON string into JSON objects
	Json::Value root;
	Json::Reader reader;
	bool success = reader.parse( value, root );
	if (!success)
		// Raise exception
		throw InvalidJSON("JSON could not be parsed (or is invalid)", "");

	try
	{
		// Set all values that match
		SetJsonValue(root);
	}
	catch (exception e)
	{
		// Error parsing JSON (or missing keys)
		throw InvalidJSON("JSON is invalid (missing keys or invalid data types)", "");
	}
}

// Load Json::JsonValue into this object
void QtImageReader::SetJsonValue(Json::Value root) {

	// Set parent data
	ReaderBase::SetJsonValue(root);

	// Set data from Json (if key is found)
	if (!root["path"].isNull())
		path = root["path"].asString();

	// Re-Open path, and re-init everything (if needed)
	if (is_open)
	{
		Close();
		Open();
	}
}<|MERGE_RESOLUTION|>--- conflicted
+++ resolved
@@ -213,12 +213,7 @@
 	}
 
 	// Scale image smaller (or use a previous scaled image)
-<<<<<<< HEAD
-	if (!cached_image || (cached_image->width() != max_width || cached_image->height() != max_height)) {
-
-=======
-	if (!cached_image || (cached_image && max_size.width() != max_width || max_size.height() != max_height)) {
->>>>>>> 17a22589
+	if (!cached_image || (max_size.width() != max_width || max_size.height() != max_height)) {
 #if USE_RESVG == 1
 		// If defined and found in CMake, utilize the libresvg for parsing
 		// SVG files and rasterizing them to QImages.
