/**
 * @file
 * @brief Source file for QtImageReader class
 * @author Jonathan Thomas <jonathan@openshot.org>
 *
 * @ref License
 */

/* LICENSE
 *
 * Copyright (c) 2008-2019 OpenShot Studios, LLC
 * <http://www.openshotstudios.com/>. This file is part of
 * OpenShot Library (libopenshot), an open-source project dedicated to
 * delivering high quality video editing and animation solutions to the
 * world. For more information visit <http://www.openshot.org/>.
 *
 * OpenShot Library (libopenshot) is free software: you can redistribute it
 * and/or modify it under the terms of the GNU Lesser General Public License
 * as published by the Free Software Foundation, either version 3 of the
 * License, or (at your option) any later version.
 *
 * OpenShot Library (libopenshot) is distributed in the hope that it will be
 * useful, but WITHOUT ANY WARRANTY; without even the implied warranty of
 * MERCHANTABILITY or FITNESS FOR A PARTICULAR PURPOSE. See the
 * GNU Lesser General Public License for more details.
 *
 * You should have received a copy of the GNU Lesser General Public License
 * along with OpenShot Library. If not, see <http://www.gnu.org/licenses/>.
 */

#include "../include/QtImageReader.h"
#include "../include/Settings.h"
#include "../include/Clip.h"
#include "../include/CacheMemory.h"
#include <QtCore/QString>
#include <QtGui/QImage>
#include <QtGui/QPainter>

#if USE_RESVG == 1
	// If defined and found in CMake, utilize the libresvg for parsing
	// SVG files and rasterizing them to QImages.
	#include "ResvgQt.h"
#endif

using namespace openshot;

QtImageReader::QtImageReader(std::string path, bool inspect_reader) : path{QString::fromStdString(path)}, is_open(false)
{
	// Open and Close the reader, to populate its attributes (such as height, width, etc...)
	if (inspect_reader) {
		Open();
		Close();
	}
}

QtImageReader::~QtImageReader()
{
}

// Open image file
void QtImageReader::Open()
{
	// Open reader if not already open
	if (!is_open)
	{
		bool success = true;
		bool loaded = false;

#if USE_RESVG == 1
		// If defined and found in CMake, utilize the libresvg for parsing
		// SVG files and rasterizing them to QImages.
		// Only use resvg for files ending in '.svg' or '.svgz'
		if (path.toLower().endsWith(".svg") || path.toLower().endsWith(".svgz")) {

			ResvgRenderer renderer(path);
			if (renderer.isValid()) {

				image = std::make_shared<QImage>(
					renderer.defaultSize(), QImage::Format_RGBA8888_Premultiplied);
				image->fill(Qt::transparent);

				QPainter p(image.get());
				renderer.render(&p);
				p.end();
				loaded = true;
			}
		}
#endif

		if (!loaded) {
			// Attempt to open file using Qt's build in image processing capabilities
			image = std::make_shared<QImage>();
			success = image->load(path);
		}

		if (!success) {
			// raise exception
			throw InvalidFile("File could not be opened.", path.toStdString());
		}

		// Update image properties
		info.has_audio = false;
		info.has_video = true;
		info.has_single_image = true;
		#if QT_VERSION >= QT_VERSION_CHECK(5, 10, 0)
			// byteCount() is deprecated from Qt 5.10
			info.file_size = image->sizeInBytes();
		#else
			info.file_size = image->byteCount();
		#endif
		info.vcodec = "QImage";
		info.width = image->width();
		info.height = image->height();
		info.pixel_ratio.num = 1;
		info.pixel_ratio.den = 1;
		info.duration = 60 * 60 * 1;  // 1 hour duration
		info.fps.num = 30;
		info.fps.den = 1;
		info.video_timebase.num = 1;
		info.video_timebase.den = 30;
		info.video_length = round(info.duration * info.fps.ToDouble());

		// Calculate the DAR (display aspect ratio)
		Fraction size(info.width * info.pixel_ratio.num, info.height * info.pixel_ratio.den);

		// Reduce size fraction
		size.Reduce();

		// Set the ratio based on the reduced fraction
		info.display_ratio.num = size.num;
		info.display_ratio.den = size.den;

		// Set current max size
		max_size.setWidth(info.width);
		max_size.setHeight(info.height);

		// Mark as "open"
		is_open = true;
	}
}

// Close image file
void QtImageReader::Close()
{
	// Close all objects, if reader is 'open'
	if (is_open)
	{
		// Mark as "closed"
		is_open = false;

		// Delete the image
		image.reset();

		info.vcodec = "";
		info.acodec = "";
	}
}

// Get an openshot::Frame object for a specific frame number of this reader.
std::shared_ptr<Frame> QtImageReader::GetFrame(int64_t requested_frame)
{
	// Check for open reader (or throw exception)
	if (!is_open)
		throw ReaderClosed("The Image is closed.  Call Open() before calling this method.", path.toStdString());

	// Create a scoped lock, allowing only a single thread to run the following code at one time
	const GenericScopedLock<CriticalSection> lock(getFrameCriticalSection);

	// Determine the max size of this source image (based on the timeline's size, the scaling mode,
	// and the scaling keyframes). This is a performance improvement, to keep the images as small as possible,
	// without losing quality. NOTE: We cannot go smaller than the timeline itself, or the add_layer timeline
	// method will scale it back to timeline size before scaling it smaller again. This needs to be fixed in
	// the future.
	int max_width = info.width;
	int max_height = info.height;

<<<<<<< HEAD
	Clip* parent = (Clip*) GetParentClip();
=======
	Clip* parent = (Clip*) ParentClip();
>>>>>>> 29107bc4
	if (parent) {
		if (parent->ParentTimeline()) {
			// Set max width/height based on parent clip's timeline (if attached to a timeline)
			max_width = parent->ParentTimeline()->preview_width;
			max_height = parent->ParentTimeline()->preview_height;
		}
		if (parent->scale == SCALE_FIT || parent->scale == SCALE_STRETCH) {
			// Best fit or Stretch scaling (based on max timeline size * scaling keyframes)
			float max_scale_x = parent->scale_x.GetMaxPoint().co.Y;
			float max_scale_y = parent->scale_y.GetMaxPoint().co.Y;
			max_width = std::max(float(max_width), max_width * max_scale_x);
			max_height = std::max(float(max_height), max_height * max_scale_y);

		} else if (parent->scale == SCALE_CROP) {
			// Cropping scale mode (based on max timeline size * cropped size * scaling keyframes)
			float max_scale_x = parent->scale_x.GetMaxPoint().co.Y;
			float max_scale_y = parent->scale_y.GetMaxPoint().co.Y;
			QSize width_size(max_width * max_scale_x,
							 round(max_width / (float(info.width) / float(info.height))));
			QSize height_size(round(max_height / (float(info.height) / float(info.width))),
							  max_height * max_scale_y);
			// respect aspect ratio
			if (width_size.width() >= max_width && width_size.height() >= max_height) {
				max_width = std::max(max_width, width_size.width());
				max_height = std::max(max_height, width_size.height());
			}
			else {
				max_width = std::max(max_width, height_size.width());
				max_height = std::max(max_height, height_size.height());
			}

		} else {
			// No scaling, use original image size (slower)
			max_width = info.width;
			max_height = info.height;
		}
	}

	// Scale image smaller (or use a previous scaled image)
	if (!cached_image || (max_size.width() != max_width || max_size.height() != max_height)) {

		bool rendered = false;
#if USE_RESVG == 1
		// If defined and found in CMake, utilize the libresvg for parsing
		// SVG files and rasterizing them to QImages.
		// Only use resvg for files ending in '.svg' or '.svgz'
		if (path.toLower().endsWith(".svg") || path.toLower().endsWith(".svgz")) {

			ResvgRenderer renderer(path);
			if (renderer.isValid()) {
				// Scale SVG size to keep aspect ratio, and fill the max_size as best as possible
				QSize svg_size(renderer.defaultSize().width(), renderer.defaultSize().height());
				svg_size.scale(max_width, max_height, Qt::KeepAspectRatio);

				// Create empty QImage
				cached_image = std::make_shared<QImage>(
					QSize(svg_size.width(), svg_size.height()),
					QImage::Format_RGBA8888_Premultiplied);
				cached_image->fill(Qt::transparent);

				// Render SVG into QImage
				QPainter p(cached_image.get());
				renderer.render(&p);
				p.end();
				rendered = true;
			}
		}
#endif

		if (!rendered) {
			// We need to resize the original image to a smaller image (for performance reasons)
			// Only do this once, to prevent tons of unneeded scaling operations
			cached_image = std::make_shared<QImage>(image->scaled(
				max_width, max_height, Qt::KeepAspectRatio, Qt::SmoothTransformation));
		}

		// Set max size (to later determine if max_size is changed)
		max_size.setWidth(max_width);
		max_size.setHeight(max_height);
	}

	// Create or get frame object
	auto image_frame = std::make_shared<Frame>(
		requested_frame, cached_image->width(), cached_image->height(), "#000000",
		Frame::GetSamplesPerFrame(requested_frame, info.fps, info.sample_rate, info.channels),
		info.channels);

	// Add Image data to frame
	image_frame->AddImage(cached_image);

	// return frame object
	return image_frame;
}

// Generate JSON string of this object
std::string QtImageReader::Json() const {

	// Return formatted string
	return JsonValue().toStyledString();
}

// Generate Json::Value for this object
Json::Value QtImageReader::JsonValue() const {

	// Create root json object
	Json::Value root = ReaderBase::JsonValue(); // get parent properties
	root["type"] = "QtImageReader";
	root["path"] = path.toStdString();

	// return JsonValue
	return root;
}

// Load JSON string into this object
void QtImageReader::SetJson(const std::string value) {

	// Parse JSON string into JSON objects
	try
	{
		const Json::Value root = openshot::stringToJson(value);
		// Set all values that match
		SetJsonValue(root);
	}
	catch (const std::exception& e)
	{
		// Error parsing JSON (or missing keys)
		throw InvalidJSON("JSON is invalid (missing keys or invalid data types)");
	}
}

// Load Json::Value into this object
void QtImageReader::SetJsonValue(const Json::Value root) {

	// Set parent data
	ReaderBase::SetJsonValue(root);

	// Set data from Json (if key is found)
	if (!root["path"].isNull())
		path = QString::fromStdString(root["path"].asString());

	// Re-Open path, and re-init everything (if needed)
	if (is_open)
	{
		Close();
		Open();
	}
}<|MERGE_RESOLUTION|>--- conflicted
+++ resolved
@@ -174,11 +174,7 @@
 	int max_width = info.width;
 	int max_height = info.height;
 
-<<<<<<< HEAD
-	Clip* parent = (Clip*) GetParentClip();
-=======
 	Clip* parent = (Clip*) ParentClip();
->>>>>>> 29107bc4
 	if (parent) {
 		if (parent->ParentTimeline()) {
 			// Set max width/height based on parent clip's timeline (if attached to a timeline)
