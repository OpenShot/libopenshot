--- conflicted
+++ resolved
@@ -397,16 +397,12 @@
 		protobufDataPath = root["protobuf_data_path"].asString();
 	
 	// Set the id of the child clip
-<<<<<<< HEAD
-	if (!root["child_clip_id"].isNull() && root["child_clip_id"].asString() != ""){
-		ChildClipId(root["child_clip_id"].asString());
-=======
-	if (!root["child_clip_id"].isNull() && root["child_clip_id"].asString() != "" && root["child_clip_id"].asString() != Id()){
+	if (!root["child_clip_id"].isNull() && root["child_clip_id"].asString() != ""
+          && root["child_clip_id"].asString() != Id()){
 		Clip* parentClip = (Clip *) ParentClip();
 
-		if (root["child_clip_id"].asString() != parentClip->Id())
+		if (parentClip && root["child_clip_id"].asString() != parentClip->Id())
 			ChildClipId(root["child_clip_id"].asString());
->>>>>>> d58febf1
 	}
 
 	// Set the Keyframes by the given JSON object
