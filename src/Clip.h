--- conflicted
+++ resolved
@@ -44,6 +44,7 @@
 #include <memory>
 #include <string>
 #include <QtGui/QImage>
+
 #include "AudioResampler.h"
 #include "ClipBase.h"
 #include "Color.h"
@@ -121,16 +122,12 @@
 
 	private:
 		bool waveform; ///< Should a waveform be used instead of the clip's image
-<<<<<<< HEAD
-		std::list<openshot::EffectBase*> effects; ///<List of clips on this timeline
-		bool is_open;	///> Is Reader opened
+		std::list<openshot::EffectBase*> effects; ///< List of clips on this timeline
+		bool is_open;	///< Is Reader opened
 		std::string parentObjectId; ///< Id of the bounding box that this clip is attached to
 		std::shared_ptr<openshot::TrackedObjectBase> parentTrackedObject; ///< Tracked object this clip is attached to
 		openshot::Clip* parentClipObject; ///< Clip object this clip is attached to
-=======
-		std::list<openshot::EffectBase*> effects; ///< List of clips on this timeline
-		bool is_open;	///< Is Reader opened
->>>>>>> 8cefd49a
+
 
 		// Audio resampler (if time mapping)
 		openshot::AudioResampler *resampler;
