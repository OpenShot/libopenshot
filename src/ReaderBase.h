--- conflicted
+++ resolved
@@ -32,12 +32,8 @@
 #define OPENSHOT_READER_BASE_H
 
 #include <memory>
-<<<<<<< HEAD
 #include <string>
 #include <map>
-=======
-#include <iostream>
->>>>>>> b8b55050
 
 #include "CacheMemory.h"
 #include "ChannelLayouts.h"
