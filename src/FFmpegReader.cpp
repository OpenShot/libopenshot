--- conflicted
+++ resolved
@@ -1372,17 +1372,13 @@
 		std::shared_ptr<Frame> f = CreateFrame(current_frame);
 
 		// Add Image data to frame
-<<<<<<< HEAD
-		f->AddImage(width, height, 4, pFrameRGB->linesize[0], QImage::Format_RGBA8888, buffer);
-=======
 		if (!ffmpeg_has_alpha(AV_GET_CODEC_PIXEL_FORMAT(pStream, pCodecCtx))) {
 			// Add image with no alpha channel, Speed optimization
-			f->AddImage(width, height, 4, QImage::Format_RGBA8888_Premultiplied, buffer);
+			f->AddImage(width, height, 4, pFrameRGB->linesize[0], QImage::Format_RGBA8888_Premultiplied, buffer);
 		} else {
 			// Add image with alpha channel (this will be converted to premultipled when needed, but is slower)
-			f->AddImage(width, height, 4, QImage::Format_RGBA8888, buffer);
-		}
->>>>>>> dd2735e2
+			f->AddImage(width, height, 4, pFrameRGB->linesize[0], QImage::Format_RGBA8888, buffer);
+		}
 
 		// Update working cache
 		working_cache.Add(f);
