/**
 * @file
 * @brief Source file for Clip class
 * @author Jonathan Thomas <jonathan@openshot.org>
 *
 * @ref License
 */

/* LICENSE
 *
 * Copyright (c) 2008-2019 OpenShot Studios, LLC
 * <http://www.openshotstudios.com/>. This file is part of
 * OpenShot Library (libopenshot), an open-source project dedicated to
 * delivering high quality video editing and animation solutions to the
 * world. For more information visit <http://www.openshot.org/>.
 *
 * OpenShot Library (libopenshot) is free software: you can redistribute it
 * and/or modify it under the terms of the GNU Lesser General Public License
 * as published by the Free Software Foundation, either version 3 of the
 * License, or (at your option) any later version.
 *
 * OpenShot Library (libopenshot) is distributed in the hope that it will be
 * useful, but WITHOUT ANY WARRANTY; without even the implied warranty of
 * MERCHANTABILITY or FITNESS FOR A PARTICULAR PURPOSE. See the
 * GNU Lesser General Public License for more details.
 *
 * You should have received a copy of the GNU Lesser General Public License
 * along with OpenShot Library. If not, see <http://www.gnu.org/licenses/>.
 */

#include "../include/Clip.h"
#include "../include/FFmpegReader.h"
#include "../include/FrameMapper.h"
#ifdef USE_IMAGEMAGICK
	#include "../include/ImageReader.h"
	#include "../include/TextReader.h"
#endif
#include "../include/QtImageReader.h"
#include "../include/ChunkReader.h"
#include "../include/DummyReader.h"
#include "../include/Timeline.h"

using namespace openshot;

// Init default settings for a clip
void Clip::init_settings()
{
	// Init clip settings
	Position(0.0);
	Layer(0);
	Start(0.0);
	End(0.0);
	gravity = GRAVITY_CENTER;
	scale = SCALE_FIT;
	anchor = ANCHOR_CANVAS;
	display = FRAME_DISPLAY_NONE;
	mixing = VOLUME_MIX_NONE;
	waveform = false;
	previous_properties = "";

	// Init scale curves
	scale_x = Keyframe(1.0);
	scale_y = Keyframe(1.0);

	// Init location curves
	location_x = Keyframe(0.0);
	location_y = Keyframe(0.0);

	// Init alpha
	alpha = Keyframe(1.0);

	// Init rotation
	init_reader_rotation();

	// Init time & volume
	time = Keyframe(1.0);
	volume = Keyframe(1.0);

	// Init audio waveform color
	wave_color = Color((unsigned char)0, (unsigned char)123, (unsigned char)255, (unsigned char)255);

	// Init shear and perspective curves
	shear_x = Keyframe(0.0);
	shear_y = Keyframe(0.0);
	origin_x = Keyframe(0.5);
	origin_y = Keyframe(0.5);
	perspective_c1_x = Keyframe(-1.0);
	perspective_c1_y = Keyframe(-1.0);
	perspective_c2_x = Keyframe(-1.0);
	perspective_c2_y = Keyframe(-1.0);
	perspective_c3_x = Keyframe(-1.0);
	perspective_c3_y = Keyframe(-1.0);
	perspective_c4_x = Keyframe(-1.0);
	perspective_c4_y = Keyframe(-1.0);

	// Init audio channel filter and mappings
	channel_filter = Keyframe(-1.0);
	channel_mapping = Keyframe(-1.0);

	// Init audio and video overrides
	has_audio = Keyframe(-1.0);
	has_video = Keyframe(-1.0);

	// Initialize Clip cache
	cache.SetMaxBytesFromInfo(OPEN_MP_NUM_PROCESSORS * 2, info.width, info.height, info.sample_rate, info.channels);
}

// Init reader's rotation (if any)
void Clip::init_reader_rotation() {
	// Only init rotation from reader when needed
	if (rotation.GetCount() > 1)
		// Do nothing if more than 1 rotation Point
		return;
	else if (rotation.GetCount() == 1 && rotation.GetValue(1) != 0.0)
		// Do nothing if 1 Point, and it's not the default value
		return;

	// Init rotation
	if (reader && reader->info.metadata.count("rotate") > 0) {
		// Use reader metadata rotation (if any)
		// This is typical with cell phone videos filmed in different orientations
		try {
			float rotate_metadata = strtof(reader->info.metadata["rotate"].c_str(), 0);
			rotation = Keyframe(rotate_metadata);
		} catch (const std::exception& e) {}
	}
	else
		// Default no rotation
		rotation = Keyframe(0.0);
}

// Default Constructor for a clip
Clip::Clip() : resampler(NULL), reader(NULL), allocated_reader(NULL), is_open(false)
{
	// Init all default settings
	init_settings();
}

// Constructor with reader
Clip::Clip(ReaderBase* new_reader) : resampler(NULL), reader(new_reader), allocated_reader(NULL), is_open(false)
{
	// Init all default settings
	init_settings();

	// Open and Close the reader (to set the duration of the clip)
	Open();
	Close();

	// Update duration and set parent
	if (reader) {
		End(reader->info.duration);
<<<<<<< HEAD
		reader->ParentClip(this);
=======
		reader->SetParentClip(this);
>>>>>>> 414a2cda
	}
}

// Constructor with filepath
Clip::Clip(std::string path) : resampler(NULL), reader(NULL), allocated_reader(NULL), is_open(false)
{
	// Init all default settings
	init_settings();

	// Get file extension (and convert to lower case)
	std::string ext = get_file_extension(path);
	std::transform(ext.begin(), ext.end(), ext.begin(), ::tolower);

	// Determine if common video formats
	if (ext=="avi" || ext=="mov" || ext=="mkv" ||  ext=="mpg" || ext=="mpeg" || ext=="mp3" || ext=="mp4" || ext=="mts" ||
		ext=="ogg" || ext=="wav" || ext=="wmv" || ext=="webm" || ext=="vob")
	{
		try
		{
			// Open common video format
			reader = new openshot::FFmpegReader(path);

		} catch(...) { }
	}
	if (ext=="osp")
	{
		try
		{
			// Open common video format
			reader = new openshot::Timeline(path, true);

		} catch(...) { }
	}


	// If no video found, try each reader
	if (!reader)
	{
		try
		{
			// Try an image reader
			reader = new openshot::QtImageReader(path);

		} catch(...) {
			try
			{
				// Try a video reader
				reader = new openshot::FFmpegReader(path);

			} catch(...) { }
		}
	}

	// Update duration and set parent
	if (reader) {
		End(reader->info.duration);
<<<<<<< HEAD
		reader->ParentClip(this);
=======
		reader->SetParentClip(this);
>>>>>>> 414a2cda
		allocated_reader = reader;
		init_reader_rotation();
	}
}

// Destructor
Clip::~Clip()
{
	// Delete the reader if clip created it
	if (allocated_reader) {
		delete allocated_reader;
		allocated_reader = NULL;
	}

	// Close the resampler
	if (resampler) {
		delete resampler;
		resampler = NULL;
	}
}

/// Set the current reader
void Clip::Reader(ReaderBase* new_reader)
{
	// set reader pointer
	reader = new_reader;

	// set parent
<<<<<<< HEAD
	reader->ParentClip(this);
=======
	reader->SetParentClip(this);
>>>>>>> 414a2cda

	// Init rotation (if any)
	init_reader_rotation();
}

/// Get the current reader
ReaderBase* Clip::Reader()
{
	if (reader)
		return reader;
	else
		// Throw error if reader not initialized
		throw ReaderClosed("No Reader has been initialized for this Clip.  Call Reader(*reader) before calling this method.");
}

// Open the internal reader
void Clip::Open()
{
	if (reader)
	{
		// Open the reader
		reader->Open();
		is_open = true;

		// Copy Reader info to Clip
		info = reader->info;

		// Set some clip properties from the file reader
		if (end == 0.0)
			End(reader->info.duration);
	}
	else
		// Throw error if reader not initialized
		throw ReaderClosed("No Reader has been initialized for this Clip.  Call Reader(*reader) before calling this method.");
}

// Close the internal reader
void Clip::Close()
{
	is_open = false;
	if (reader) {
		ZmqLogger::Instance()->AppendDebugMethod("Clip::Close");

		// Close the reader
		reader->Close();
	}
	else
		// Throw error if reader not initialized
		throw ReaderClosed("No Reader has been initialized for this Clip.  Call Reader(*reader) before calling this method.");
}

// Get end position of clip (trim end of video), which can be affected by the time curve.
float Clip::End() const
{
	// if a time curve is present, use its length
	if (time.GetCount() > 1)
	{
		// Determine the FPS fo this clip
		float fps = 24.0;
		if (reader)
			// file reader
			fps = reader->info.fps.ToFloat();
		else
			// Throw error if reader not initialized
			throw ReaderClosed("No Reader has been initialized for this Clip.  Call Reader(*reader) before calling this method.");

		return float(time.GetLength()) / fps;
	}
	else
		// just use the duration (as detected by the reader)
		return end;
}

// Create an openshot::Frame object for a specific frame number of this reader.
std::shared_ptr<Frame> Clip::GetFrame(int64_t frame_number)
{
	// Check for open reader (or throw exception)
	if (!is_open)
		throw ReaderClosed("The Clip is closed.  Call Open() before calling this method", "N/A");

	if (reader)
	{
		// Adjust out of bounds frame number
		frame_number = adjust_frame_number_minimum(frame_number);

		// Get the original frame and pass it to GetFrame overload
		std::shared_ptr<Frame> original_frame = GetOrCreateFrame(frame_number);
		return GetFrame(original_frame, frame_number);
	}
	else
		// Throw error if reader not initialized
		throw ReaderClosed("No Reader has been initialized for this Clip.  Call Reader(*reader) before calling this method.");
}

// Use an existing openshot::Frame object and draw this Clip's frame onto it
std::shared_ptr<Frame> Clip::GetFrame(std::shared_ptr<openshot::Frame> frame, int64_t frame_number)
{
	// Check for open reader (or throw exception)
	if (!is_open)
		throw ReaderClosed("The Clip is closed.  Call Open() before calling this method", "N/A");

	if (reader)
	{
		// Adjust out of bounds frame number
		frame_number = adjust_frame_number_minimum(frame_number);

		// Check the cache for this frame
		std::shared_ptr<Frame> cached_frame = cache.GetFrame(frame_number);
		if (cached_frame) {
			// Debug output
			ZmqLogger::Instance()->AppendDebugMethod("Clip::GetFrame", "returned cached frame", frame_number);

			// Return the cached frame
			return cached_frame;
		}

		// Adjust has_video and has_audio overrides
		int enabled_audio = has_audio.GetInt(frame_number);
		if (enabled_audio == -1 && reader && reader->info.has_audio)
			enabled_audio = 1;
		else if (enabled_audio == -1 && reader && !reader->info.has_audio)
			enabled_audio = 0;
		int enabled_video = has_video.GetInt(frame_number);
		if (enabled_video == -1 && reader && reader->info.has_video)
			enabled_video = 1;
		else if (enabled_video == -1 && reader && !reader->info.has_audio)
			enabled_video = 0;

		// Is a time map detected
		int64_t new_frame_number = frame_number;
		int64_t time_mapped_number = adjust_frame_number_minimum(time.GetLong(frame_number));
		if (time.GetLength() > 1)
			new_frame_number = time_mapped_number;

		// Now that we have re-mapped what frame number is needed, go and get the frame pointer
		std::shared_ptr<Frame> original_frame;
		original_frame = GetOrCreateFrame(new_frame_number);

		// Copy the image from the odd field
		if (enabled_video)
			frame->AddImage(std::shared_ptr<QImage>(new QImage(*original_frame->GetImage())));

		// Loop through each channel, add audio
		if (enabled_audio && reader->info.has_audio)
			for (int channel = 0; channel < original_frame->GetAudioChannelsCount(); channel++)
				frame->AddAudio(true, channel, 0, original_frame->GetAudioSamples(channel), original_frame->GetAudioSamplesCount(), 1.0);

		// Get time mapped frame number (used to increase speed, change direction, etc...)
		get_time_mapped_frame(frame, frame_number);

		// Apply effects to the frame (if any)
		apply_effects(frame);

		// Determine size of image (from Timeline or Reader)
		int width = 0;
		int height = 0;
		if (timeline) {
			// Use timeline size (if available)
			width = timeline->preview_width;
			height = timeline->preview_height;
		} else {
			// Fallback to clip size
			width = reader->info.width;
			height = reader->info.height;
		}

		// Apply keyframe / transforms
		apply_keyframes(frame, width, height);

		// Cache frame
		cache.Add(frame);

		// Return processed 'frame'
		return frame;
	}
	else
		// Throw error if reader not initialized
		throw ReaderClosed("No Reader has been initialized for this Clip.  Call Reader(*reader) before calling this method.");
}

// Look up an effect by ID
openshot::EffectBase* Clip::GetEffect(const std::string& id)
{
	// Find the matching effect (if any)
	for (const auto& effect : effects) {
		if (effect->Id() == id) {
			return effect;
		}
	}
	return nullptr;
}

// Get file extension
std::string Clip::get_file_extension(std::string path)
{
	// return last part of path
	return path.substr(path.find_last_of(".") + 1);
}

// Reverse an audio buffer
void Clip::reverse_buffer(juce::AudioSampleBuffer* buffer)
{
	int number_of_samples = buffer->getNumSamples();
	int channels = buffer->getNumChannels();

	// Reverse array (create new buffer to hold the reversed version)
	juce::AudioSampleBuffer *reversed = new juce::AudioSampleBuffer(channels, number_of_samples);
	reversed->clear();

	for (int channel = 0; channel < channels; channel++)
	{
		int n=0;
		for (int s = number_of_samples - 1; s >= 0; s--, n++)
			reversed->getWritePointer(channel)[n] = buffer->getWritePointer(channel)[s];
	}

	// Copy the samples back to the original array
	buffer->clear();
	// Loop through channels, and get audio samples
	for (int channel = 0; channel < channels; channel++)
		// Get the audio samples for this channel
		buffer->addFrom(channel, 0, reversed->getReadPointer(channel), number_of_samples, 1.0f);

	delete reversed;
	reversed = NULL;
}

// Adjust the audio and image of a time mapped frame
void Clip::get_time_mapped_frame(std::shared_ptr<Frame> frame, int64_t frame_number)
{
	// Check for valid reader
	if (!reader)
		// Throw error if reader not initialized
		throw ReaderClosed("No Reader has been initialized for this Clip.  Call Reader(*reader) before calling this method.");

	// Check for a valid time map curve
	if (time.GetLength() > 1)
	{
		const GenericScopedLock<juce::CriticalSection> lock(getFrameCriticalSection);

		// create buffer and resampler
		juce::AudioSampleBuffer *samples = NULL;
		if (!resampler)
			resampler = new AudioResampler();

		// Get new frame number
		int new_frame_number = frame->number;

		// Get delta (difference in previous Y value)
		int delta = int(round(time.GetDelta(frame_number)));

		// Init audio vars
		int channels = reader->info.channels;
		int number_of_samples = GetOrCreateFrame(new_frame_number)->GetAudioSamplesCount();

		// Only resample audio if needed
		if (reader->info.has_audio) {
			// Determine if we are speeding up or slowing down
			if (time.GetRepeatFraction(frame_number).den > 1) {
				// SLOWING DOWN AUDIO
				// Resample data, and return new buffer pointer
				juce::AudioSampleBuffer *resampled_buffer = NULL;

				// SLOW DOWN audio (split audio)
				samples = new juce::AudioSampleBuffer(channels, number_of_samples);
				samples->clear();

				// Loop through channels, and get audio samples
				for (int channel = 0; channel < channels; channel++)
					// Get the audio samples for this channel
					samples->addFrom(channel, 0, GetOrCreateFrame(new_frame_number)->GetAudioSamples(channel),
									 number_of_samples, 1.0f);

				// Reverse the samples (if needed)
				if (!time.IsIncreasing(frame_number))
					reverse_buffer(samples);

				// Resample audio to be X times slower (where X is the denominator of the repeat fraction)
				resampler->SetBuffer(samples, 1.0 / time.GetRepeatFraction(frame_number).den);

				// Resample the data (since it's the 1st slice)
				resampled_buffer = resampler->GetResampledBuffer();

				// Just take the samples we need for the requested frame
				int start = (number_of_samples * (time.GetRepeatFraction(frame_number).num - 1));
				if (start > 0)
					start -= 1;
				for (int channel = 0; channel < channels; channel++)
					// Add new (slower) samples, to the frame object
					frame->AddAudio(true, channel, 0, resampled_buffer->getReadPointer(channel, start),
										number_of_samples, 1.0f);

				// Clean up
				resampled_buffer = NULL;

			}
			else if (abs(delta) > 1 && abs(delta) < 100) {
				int start = 0;
				if (delta > 0) {
					// SPEED UP (multiple frames of audio), as long as it's not more than X frames
					int total_delta_samples = 0;
					for (int delta_frame = new_frame_number - (delta - 1);
						 delta_frame <= new_frame_number; delta_frame++)
						total_delta_samples += Frame::GetSamplesPerFrame(delta_frame, reader->info.fps,
																		 reader->info.sample_rate,
																		 reader->info.channels);

					// Allocate a new sample buffer for these delta frames
					samples = new juce::AudioSampleBuffer(channels, total_delta_samples);
					samples->clear();

					// Loop through each frame in this delta
					for (int delta_frame = new_frame_number - (delta - 1);
						 delta_frame <= new_frame_number; delta_frame++) {
						// buffer to hold detal samples
						int number_of_delta_samples = GetOrCreateFrame(delta_frame)->GetAudioSamplesCount();
						juce::AudioSampleBuffer *delta_samples = new juce::AudioSampleBuffer(channels,
																					   number_of_delta_samples);
						delta_samples->clear();

						for (int channel = 0; channel < channels; channel++)
							delta_samples->addFrom(channel, 0, GetOrCreateFrame(delta_frame)->GetAudioSamples(channel),
												   number_of_delta_samples, 1.0f);

						// Reverse the samples (if needed)
						if (!time.IsIncreasing(frame_number))
							reverse_buffer(delta_samples);

						// Copy the samples to
						for (int channel = 0; channel < channels; channel++)
							// Get the audio samples for this channel
							samples->addFrom(channel, start, delta_samples->getReadPointer(channel),
											 number_of_delta_samples, 1.0f);

						// Clean up
						delete delta_samples;
						delta_samples = NULL;

						// Increment start position
						start += number_of_delta_samples;
					}
				}
				else {
					// SPEED UP (multiple frames of audio), as long as it's not more than X frames
					int total_delta_samples = 0;
					for (int delta_frame = new_frame_number - (delta + 1);
						 delta_frame >= new_frame_number; delta_frame--)
						total_delta_samples += Frame::GetSamplesPerFrame(delta_frame, reader->info.fps,
																		 reader->info.sample_rate,
																		 reader->info.channels);

					// Allocate a new sample buffer for these delta frames
					samples = new juce::AudioSampleBuffer(channels, total_delta_samples);
					samples->clear();

					// Loop through each frame in this delta
					for (int delta_frame = new_frame_number - (delta + 1);
						 delta_frame >= new_frame_number; delta_frame--) {
						// buffer to hold delta samples
						int number_of_delta_samples = GetOrCreateFrame(delta_frame)->GetAudioSamplesCount();
						juce::AudioSampleBuffer *delta_samples = new juce::AudioSampleBuffer(channels,
																					   number_of_delta_samples);
						delta_samples->clear();

						for (int channel = 0; channel < channels; channel++)
							delta_samples->addFrom(channel, 0, GetOrCreateFrame(delta_frame)->GetAudioSamples(channel),
												   number_of_delta_samples, 1.0f);

						// Reverse the samples (if needed)
						if (!time.IsIncreasing(frame_number))
							reverse_buffer(delta_samples);

						// Copy the samples to
						for (int channel = 0; channel < channels; channel++)
							// Get the audio samples for this channel
							samples->addFrom(channel, start, delta_samples->getReadPointer(channel),
											 number_of_delta_samples, 1.0f);

						// Clean up
						delete delta_samples;
						delta_samples = NULL;

						// Increment start position
						start += number_of_delta_samples;
					}
				}

				// Resample audio to be X times faster (where X is the delta of the repeat fraction)
				resampler->SetBuffer(samples, float(start) / float(number_of_samples));

				// Resample data, and return new buffer pointer
				juce::AudioSampleBuffer *buffer = resampler->GetResampledBuffer();

				// Add the newly resized audio samples to the current frame
				for (int channel = 0; channel < channels; channel++)
					// Add new (slower) samples, to the frame object
					frame->AddAudio(true, channel, 0, buffer->getReadPointer(channel), number_of_samples, 1.0f);

				// Clean up
				buffer = NULL;
			}
			else {
				// Use the samples on this frame (but maybe reverse them if needed)
				samples = new juce::AudioSampleBuffer(channels, number_of_samples);
				samples->clear();

				// Loop through channels, and get audio samples
				for (int channel = 0; channel < channels; channel++)
					// Get the audio samples for this channel
					samples->addFrom(channel, 0, frame->GetAudioSamples(channel), number_of_samples, 1.0f);

				// reverse the samples
				if (!time.IsIncreasing(frame_number))
					reverse_buffer(samples);

				// Add reversed samples to the frame object
				for (int channel = 0; channel < channels; channel++)
					frame->AddAudio(true, channel, 0, samples->getReadPointer(channel), number_of_samples, 1.0f);


			}

			delete samples;
			samples = NULL;
		}
	}
}

// Adjust frame number minimum value
int64_t Clip::adjust_frame_number_minimum(int64_t frame_number)
{
	// Never return a frame number 0 or below
	if (frame_number < 1)
		return 1;
	else
		return frame_number;

}

// Get or generate a blank frame
std::shared_ptr<Frame> Clip::GetOrCreateFrame(int64_t number)
{
	try {
		// Debug output
		ZmqLogger::Instance()->AppendDebugMethod("Clip::GetOrCreateFrame (from reader)", "number", number);

		// Attempt to get a frame (but this could fail if a reader has just been closed)
		std::shared_ptr<Frame> reader_frame = reader->GetFrame(number);

		// Return real frame
		if (reader_frame) {
			// Create a new copy of reader frame
			// This allows a clip to modify the pixels and audio of this frame without
			// changing the underlying reader's frame data
			//std::shared_ptr<Frame> reader_copy(new Frame(number, 1, 1, "#000000", reader_frame->GetAudioSamplesCount(), reader_frame->GetAudioChannelsCount()));
			std::shared_ptr<Frame> reader_copy(new Frame(*reader_frame.get()));
			{
				reader_copy->SampleRate(reader_frame->SampleRate());
				reader_copy->ChannelsLayout(reader_frame->ChannelsLayout());
			}
			return reader_copy;
		}

	} catch (const ReaderClosed & e) {
		// ...
	} catch (const TooManySeeks & e) {
		// ...
	} catch (const OutOfBoundsFrame & e) {
		// ...
	}

	// Estimate # of samples needed for this frame
	int estimated_samples_in_frame = Frame::GetSamplesPerFrame(number, reader->info.fps, reader->info.sample_rate, reader->info.channels);

	// Debug output
	ZmqLogger::Instance()->AppendDebugMethod("Clip::GetOrCreateFrame (create blank)", "number", number, "estimated_samples_in_frame", estimated_samples_in_frame);

	// Create blank frame
	std::shared_ptr<Frame> new_frame = std::make_shared<Frame>(number, reader->info.width, reader->info.height, "#000000", estimated_samples_in_frame, reader->info.channels);
	new_frame->SampleRate(reader->info.sample_rate);
	new_frame->ChannelsLayout(reader->info.channel_layout);
	new_frame->AddAudioSilence(estimated_samples_in_frame);
	return new_frame;
}

// Generate JSON string of this object
std::string Clip::Json() const {

	// Return formatted string
	return JsonValue().toStyledString();
}

// Get all properties for a specific frame
std::string Clip::PropertiesJSON(int64_t requested_frame) const {

	// Generate JSON properties list
	Json::Value root;
	root["id"] = add_property_json("ID", 0.0, "string", Id(), NULL, -1, -1, true, requested_frame);
	root["position"] = add_property_json("Position", Position(), "float", "", NULL, 0, 30 * 60 * 60 * 48, false, requested_frame);
	root["layer"] = add_property_json("Track", Layer(), "int", "", NULL, 0, 20, false, requested_frame);
	root["start"] = add_property_json("Start", Start(), "float", "", NULL, 0, 30 * 60 * 60 * 48, false, requested_frame);
	root["end"] = add_property_json("End", End(), "float", "", NULL, 0, 30 * 60 * 60 * 48, false, requested_frame);
	root["duration"] = add_property_json("Duration", Duration(), "float", "", NULL, 0, 30 * 60 * 60 * 48, true, requested_frame);
	root["gravity"] = add_property_json("Gravity", gravity, "int", "", NULL, 0, 8, false, requested_frame);
	root["scale"] = add_property_json("Scale", scale, "int", "", NULL, 0, 3, false, requested_frame);
	root["display"] = add_property_json("Frame Number", display, "int", "", NULL, 0, 3, false, requested_frame);
	root["mixing"] = add_property_json("Volume Mixing", mixing, "int", "", NULL, 0, 2, false, requested_frame);
	root["waveform"] = add_property_json("Waveform", waveform, "int", "", NULL, 0, 1, false, requested_frame);

	// Add gravity choices (dropdown style)
	root["gravity"]["choices"].append(add_property_choice_json("Top Left", GRAVITY_TOP_LEFT, gravity));
	root["gravity"]["choices"].append(add_property_choice_json("Top Center", GRAVITY_TOP, gravity));
	root["gravity"]["choices"].append(add_property_choice_json("Top Right", GRAVITY_TOP_RIGHT, gravity));
	root["gravity"]["choices"].append(add_property_choice_json("Left", GRAVITY_LEFT, gravity));
	root["gravity"]["choices"].append(add_property_choice_json("Center", GRAVITY_CENTER, gravity));
	root["gravity"]["choices"].append(add_property_choice_json("Right", GRAVITY_RIGHT, gravity));
	root["gravity"]["choices"].append(add_property_choice_json("Bottom Left", GRAVITY_BOTTOM_LEFT, gravity));
	root["gravity"]["choices"].append(add_property_choice_json("Bottom Center", GRAVITY_BOTTOM, gravity));
	root["gravity"]["choices"].append(add_property_choice_json("Bottom Right", GRAVITY_BOTTOM_RIGHT, gravity));

	// Add scale choices (dropdown style)
	root["scale"]["choices"].append(add_property_choice_json("Crop", SCALE_CROP, scale));
	root["scale"]["choices"].append(add_property_choice_json("Best Fit", SCALE_FIT, scale));
	root["scale"]["choices"].append(add_property_choice_json("Stretch", SCALE_STRETCH, scale));
	root["scale"]["choices"].append(add_property_choice_json("None", SCALE_NONE, scale));

	// Add frame number display choices (dropdown style)
	root["display"]["choices"].append(add_property_choice_json("None", FRAME_DISPLAY_NONE, display));
	root["display"]["choices"].append(add_property_choice_json("Clip", FRAME_DISPLAY_CLIP, display));
	root["display"]["choices"].append(add_property_choice_json("Timeline", FRAME_DISPLAY_TIMELINE, display));
	root["display"]["choices"].append(add_property_choice_json("Both", FRAME_DISPLAY_BOTH, display));

	// Add volume mixing choices (dropdown style)
	root["mixing"]["choices"].append(add_property_choice_json("None", VOLUME_MIX_NONE, mixing));
	root["mixing"]["choices"].append(add_property_choice_json("Average", VOLUME_MIX_AVERAGE, mixing));
	root["mixing"]["choices"].append(add_property_choice_json("Reduce", VOLUME_MIX_REDUCE, mixing));

	// Add waveform choices (dropdown style)
	root["waveform"]["choices"].append(add_property_choice_json("Yes", true, waveform));
	root["waveform"]["choices"].append(add_property_choice_json("No", false, waveform));

	// Keyframes
	root["location_x"] = add_property_json("Location X", location_x.GetValue(requested_frame), "float", "", &location_x, -1.0, 1.0, false, requested_frame);
	root["location_y"] = add_property_json("Location Y", location_y.GetValue(requested_frame), "float", "", &location_y, -1.0, 1.0, false, requested_frame);
	root["scale_x"] = add_property_json("Scale X", scale_x.GetValue(requested_frame), "float", "", &scale_x, 0.0, 1.0, false, requested_frame);
	root["scale_y"] = add_property_json("Scale Y", scale_y.GetValue(requested_frame), "float", "", &scale_y, 0.0, 1.0, false, requested_frame);
	root["alpha"] = add_property_json("Alpha", alpha.GetValue(requested_frame), "float", "", &alpha, 0.0, 1.0, false, requested_frame);
	root["shear_x"] = add_property_json("Shear X", shear_x.GetValue(requested_frame), "float", "", &shear_x, -1.0, 1.0, false, requested_frame);
	root["shear_y"] = add_property_json("Shear Y", shear_y.GetValue(requested_frame), "float", "", &shear_y, -1.0, 1.0, false, requested_frame);
	root["rotation"] = add_property_json("Rotation", rotation.GetValue(requested_frame), "float", "", &rotation, -360, 360, false, requested_frame);
	root["origin_x"] = add_property_json("Origin X", origin_x.GetValue(requested_frame), "float", "", &origin_x, 0.0, 1.0, false, requested_frame);
	root["origin_y"] = add_property_json("Origin Y", origin_y.GetValue(requested_frame), "float", "", &origin_y, 0.0, 1.0, false, requested_frame);
	root["volume"] = add_property_json("Volume", volume.GetValue(requested_frame), "float", "", &volume, 0.0, 1.0, false, requested_frame);
	root["time"] = add_property_json("Time", time.GetValue(requested_frame), "float", "", &time, 0.0, 30 * 60 * 60 * 48, false, requested_frame);
	root["channel_filter"] = add_property_json("Channel Filter", channel_filter.GetValue(requested_frame), "int", "", &channel_filter, -1, 10, false, requested_frame);
	root["channel_mapping"] = add_property_json("Channel Mapping", channel_mapping.GetValue(requested_frame), "int", "", &channel_mapping, -1, 10, false, requested_frame);
	root["has_audio"] = add_property_json("Enable Audio", has_audio.GetValue(requested_frame), "int", "", &has_audio, -1, 1.0, false, requested_frame);
	root["has_video"] = add_property_json("Enable Video", has_video.GetValue(requested_frame), "int", "", &has_video, -1, 1.0, false, requested_frame);

	// Add enable audio/video choices (dropdown style)
	root["has_audio"]["choices"].append(add_property_choice_json("Auto", -1, has_audio.GetValue(requested_frame)));
	root["has_audio"]["choices"].append(add_property_choice_json("Off", 0, has_audio.GetValue(requested_frame)));
	root["has_audio"]["choices"].append(add_property_choice_json("On", 1, has_audio.GetValue(requested_frame)));
	root["has_video"]["choices"].append(add_property_choice_json("Auto", -1, has_video.GetValue(requested_frame)));
	root["has_video"]["choices"].append(add_property_choice_json("Off", 0, has_video.GetValue(requested_frame)));
	root["has_video"]["choices"].append(add_property_choice_json("On", 1, has_video.GetValue(requested_frame)));

	root["wave_color"] = add_property_json("Wave Color", 0.0, "color", "", &wave_color.red, 0, 255, false, requested_frame);
	root["wave_color"]["red"] = add_property_json("Red", wave_color.red.GetValue(requested_frame), "float", "", &wave_color.red, 0, 255, false, requested_frame);
	root["wave_color"]["blue"] = add_property_json("Blue", wave_color.blue.GetValue(requested_frame), "float", "", &wave_color.blue, 0, 255, false, requested_frame);
	root["wave_color"]["green"] = add_property_json("Green", wave_color.green.GetValue(requested_frame), "float", "", &wave_color.green, 0, 255, false, requested_frame);


	// Return formatted string
	return root.toStyledString();
}

// Generate Json::Value for this object
Json::Value Clip::JsonValue() const {

	// Create root json object
	Json::Value root = ClipBase::JsonValue(); // get parent properties
	root["gravity"] = gravity;
	root["scale"] = scale;
	root["anchor"] = anchor;
	root["display"] = display;
	root["mixing"] = mixing;
	root["waveform"] = waveform;
	root["scale_x"] = scale_x.JsonValue();
	root["scale_y"] = scale_y.JsonValue();
	root["location_x"] = location_x.JsonValue();
	root["location_y"] = location_y.JsonValue();
	root["alpha"] = alpha.JsonValue();
	root["rotation"] = rotation.JsonValue();
	root["time"] = time.JsonValue();
	root["volume"] = volume.JsonValue();
	root["wave_color"] = wave_color.JsonValue();
	root["shear_x"] = shear_x.JsonValue();
	root["shear_y"] = shear_y.JsonValue();
	root["origin_x"] = origin_x.JsonValue();
	root["origin_y"] = origin_y.JsonValue();
	root["channel_filter"] = channel_filter.JsonValue();
	root["channel_mapping"] = channel_mapping.JsonValue();
	root["has_audio"] = has_audio.JsonValue();
	root["has_video"] = has_video.JsonValue();
	root["perspective_c1_x"] = perspective_c1_x.JsonValue();
	root["perspective_c1_y"] = perspective_c1_y.JsonValue();
	root["perspective_c2_x"] = perspective_c2_x.JsonValue();
	root["perspective_c2_y"] = perspective_c2_y.JsonValue();
	root["perspective_c3_x"] = perspective_c3_x.JsonValue();
	root["perspective_c3_y"] = perspective_c3_y.JsonValue();
	root["perspective_c4_x"] = perspective_c4_x.JsonValue();
	root["perspective_c4_y"] = perspective_c4_y.JsonValue();

	// Add array of effects
	root["effects"] = Json::Value(Json::arrayValue);

	// loop through effects
	for (auto existing_effect : effects)
	{
		root["effects"].append(existing_effect->JsonValue());
	}

	if (reader)
		root["reader"] = reader->JsonValue();
	else
		root["reader"] = Json::Value(Json::objectValue);

	// return JsonValue
	return root;
}

// Load JSON string into this object
void Clip::SetJson(const std::string value) {

	// Parse JSON string into JSON objects
	try
	{
		const Json::Value root = openshot::stringToJson(value);
		// Set all values that match
		SetJsonValue(root);
	}
	catch (const std::exception& e)
	{
		// Error parsing JSON (or missing keys)
		throw InvalidJSON("JSON is invalid (missing keys or invalid data types)");
	}
}

// Load Json::Value into this object
void Clip::SetJsonValue(const Json::Value root) {

	// Set parent data
	ClipBase::SetJsonValue(root);

	// Clear cache
	cache.Clear();

	// Set data from Json (if key is found)
	if (!root["gravity"].isNull())
		gravity = (GravityType) root["gravity"].asInt();
	if (!root["scale"].isNull())
		scale = (ScaleType) root["scale"].asInt();
	if (!root["anchor"].isNull())
		anchor = (AnchorType) root["anchor"].asInt();
	if (!root["display"].isNull())
		display = (FrameDisplayType) root["display"].asInt();
	if (!root["mixing"].isNull())
		mixing = (VolumeMixType) root["mixing"].asInt();
	if (!root["waveform"].isNull())
		waveform = root["waveform"].asBool();
	if (!root["scale_x"].isNull())
		scale_x.SetJsonValue(root["scale_x"]);
	if (!root["scale_y"].isNull())
		scale_y.SetJsonValue(root["scale_y"]);
	if (!root["location_x"].isNull())
		location_x.SetJsonValue(root["location_x"]);
	if (!root["location_y"].isNull())
		location_y.SetJsonValue(root["location_y"]);
	if (!root["alpha"].isNull())
		alpha.SetJsonValue(root["alpha"]);
	if (!root["rotation"].isNull())
		rotation.SetJsonValue(root["rotation"]);
	if (!root["time"].isNull())
		time.SetJsonValue(root["time"]);
	if (!root["volume"].isNull())
		volume.SetJsonValue(root["volume"]);
	if (!root["wave_color"].isNull())
		wave_color.SetJsonValue(root["wave_color"]);
	if (!root["shear_x"].isNull())
		shear_x.SetJsonValue(root["shear_x"]);
	if (!root["shear_y"].isNull())
		shear_y.SetJsonValue(root["shear_y"]);
	if (!root["origin_x"].isNull())
		origin_x.SetJsonValue(root["origin_x"]);
	if (!root["origin_y"].isNull())
		origin_y.SetJsonValue(root["origin_y"]);
	if (!root["channel_filter"].isNull())
		channel_filter.SetJsonValue(root["channel_filter"]);
	if (!root["channel_mapping"].isNull())
		channel_mapping.SetJsonValue(root["channel_mapping"]);
	if (!root["has_audio"].isNull())
		has_audio.SetJsonValue(root["has_audio"]);
	if (!root["has_video"].isNull())
		has_video.SetJsonValue(root["has_video"]);
	if (!root["perspective_c1_x"].isNull())
		perspective_c1_x.SetJsonValue(root["perspective_c1_x"]);
	if (!root["perspective_c1_y"].isNull())
		perspective_c1_y.SetJsonValue(root["perspective_c1_y"]);
	if (!root["perspective_c2_x"].isNull())
		perspective_c2_x.SetJsonValue(root["perspective_c2_x"]);
	if (!root["perspective_c2_y"].isNull())
		perspective_c2_y.SetJsonValue(root["perspective_c2_y"]);
	if (!root["perspective_c3_x"].isNull())
		perspective_c3_x.SetJsonValue(root["perspective_c3_x"]);
	if (!root["perspective_c3_y"].isNull())
		perspective_c3_y.SetJsonValue(root["perspective_c3_y"]);
	if (!root["perspective_c4_x"].isNull())
		perspective_c4_x.SetJsonValue(root["perspective_c4_x"]);
	if (!root["perspective_c4_y"].isNull())
		perspective_c4_y.SetJsonValue(root["perspective_c4_y"]);
	if (!root["effects"].isNull()) {

		// Clear existing effects
		effects.clear();

		// loop through effects
		for (const auto existing_effect : root["effects"]) {
			// Create Effect
			EffectBase *e = NULL;

			if (!existing_effect["type"].isNull()) {
				// Create instance of effect
				if ( (e = EffectInfo().CreateEffect(existing_effect["type"].asString())) ) {

					// Load Json into Effect
					e->SetJsonValue(existing_effect);

					// Add Effect to Timeline
					AddEffect(e);
				}
			}
		}
	}
	if (!root["reader"].isNull()) // does Json contain a reader?
	{
		if (!root["reader"]["type"].isNull()) // does the reader Json contain a 'type'?
		{
			// Close previous reader (if any)
			bool already_open = false;
			if (reader)
			{
				// Track if reader was open
				already_open = reader->IsOpen();

				// Close and delete existing reader (if any)
				reader->Close();
				delete reader;
				reader = NULL;
			}

			// Create new reader (and load properties)
			std::string type = root["reader"]["type"].asString();

			if (type == "FFmpegReader") {

				// Create new reader
				reader = new openshot::FFmpegReader(root["reader"]["path"].asString(), false);
				reader->SetJsonValue(root["reader"]);

			} else if (type == "QtImageReader") {

				// Create new reader
				reader = new openshot::QtImageReader(root["reader"]["path"].asString(), false);
				reader->SetJsonValue(root["reader"]);

#ifdef USE_IMAGEMAGICK
			} else if (type == "ImageReader") {

				// Create new reader
				reader = new ImageReader(root["reader"]["path"].asString(), false);
				reader->SetJsonValue(root["reader"]);

			} else if (type == "TextReader") {

				// Create new reader
				reader = new TextReader();
				reader->SetJsonValue(root["reader"]);
#endif

			} else if (type == "ChunkReader") {

				// Create new reader
				reader = new openshot::ChunkReader(root["reader"]["path"].asString(), (ChunkVersion) root["reader"]["chunk_version"].asInt());
				reader->SetJsonValue(root["reader"]);

			} else if (type == "DummyReader") {

				// Create new reader
				reader = new openshot::DummyReader();
				reader->SetJsonValue(root["reader"]);

			} else if (type == "Timeline") {

				// Create new reader (always load from file again)
				// This prevents FrameMappers from being loaded on accident
				reader = new openshot::Timeline(root["reader"]["path"].asString(), true);
			}

			// mark as managed reader and set parent
			if (reader) {
<<<<<<< HEAD
				reader->ParentClip(this);
=======
				reader->SetParentClip(this);
>>>>>>> 414a2cda
				allocated_reader = reader;
			}

			// Re-Open reader (if needed)
			if (already_open)
				reader->Open();

		}
	}
}

// Sort effects by order
void Clip::sort_effects()
{
	// sort clips
	effects.sort(CompareClipEffects());
}

// Add an effect to the clip
void Clip::AddEffect(EffectBase* effect)
{
	// Set parent clip pointer
	effect->ParentClip(this);

	// Add effect to list
	effects.push_back(effect);

	// Sort effects
	sort_effects();

	// Clear cache
	cache.Clear();
}

// Remove an effect from the clip
void Clip::RemoveEffect(EffectBase* effect)
{
	effects.remove(effect);

	// Clear cache
	cache.Clear();
}

// Apply effects to the source frame (if any)
void Clip::apply_effects(std::shared_ptr<Frame> frame)
{
	// Find Effects at this position and layer
	for (auto effect : effects)
	{
		// Apply the effect to this frame
		frame = effect->GetFrame(frame, frame->number);

	} // end effect loop
}

// Compare 2 floating point numbers for equality
bool Clip::isEqual(double a, double b)
{
	return fabs(a - b) < 0.000001;
}


// Apply keyframes to the source frame (if any)
void Clip::apply_keyframes(std::shared_ptr<Frame> frame, int width, int height)
{
	// Get actual frame image data
	std::shared_ptr<QImage> source_image = frame->GetImage();

	/* REPLACE IMAGE WITH WAVEFORM IMAGE (IF NEEDED) */
	if (Waveform())
	{
		// Debug output
		ZmqLogger::Instance()->AppendDebugMethod("Clip::apply_keyframes (Generate Waveform Image)", "frame->number", frame->number, "Waveform()", Waveform());

		// Get the color of the waveform
		int red = wave_color.red.GetInt(frame->number);
		int green = wave_color.green.GetInt(frame->number);
		int blue = wave_color.blue.GetInt(frame->number);
		int alpha = wave_color.alpha.GetInt(frame->number);

		// Generate Waveform Dynamically (the size of the timeline)
		source_image = frame->GetWaveform(width, height, red, green, blue, alpha);
		frame->AddImage(std::shared_ptr<QImage>(source_image));
	}

	/* ALPHA & OPACITY */
	if (alpha.GetValue(frame->number) != 1.0)
	{
		float alpha_value = alpha.GetValue(frame->number);

		// Get source image's pixels
		unsigned char *pixels = (unsigned char *) source_image->bits();

		// Loop through pixels
		for (int pixel = 0, byte_index=0; pixel < source_image->width() * source_image->height(); pixel++, byte_index+=4)
		{
			// Apply alpha to pixel
			pixels[byte_index + 3] *= alpha_value;
		}

		// Debug output
		ZmqLogger::Instance()->AppendDebugMethod("Clip::apply_keyframes (Set Alpha & Opacity)", "alpha_value", alpha_value, "frame->number", frame->number);
	}

	/* RESIZE SOURCE IMAGE - based on scale type */
	QSize source_size = source_image->size();
	switch (scale)
	{
		case (SCALE_FIT): {
			// keep aspect ratio
			source_size.scale(width, height, Qt::KeepAspectRatio);

			// Debug output
			ZmqLogger::Instance()->AppendDebugMethod("Clip::apply_keyframes (Scale: SCALE_FIT)", "frame->number", frame->number, "source_width", source_size.width(), "source_height", source_size.height());
			break;
		}
		case (SCALE_STRETCH): {
			// ignore aspect ratio
			source_size.scale(width, height, Qt::IgnoreAspectRatio);

			// Debug output
			ZmqLogger::Instance()->AppendDebugMethod("Clip::apply_keyframes (Scale: SCALE_STRETCH)", "frame->number", frame->number, "source_width", source_size.width(), "source_height", source_size.height());
			break;
		}
		case (SCALE_CROP): {
			QSize width_size(width, round(width / (float(source_size.width()) / float(source_size.height()))));
			QSize height_size(round(height / (float(source_size.height()) / float(source_size.width()))), height);

			// respect aspect ratio
			if (width_size.width() >= width && width_size.height() >= height)
				source_size.scale(width_size.width(), width_size.height(), Qt::KeepAspectRatio);
			else
				source_size.scale(height_size.width(), height_size.height(), Qt::KeepAspectRatio);

			// Debug output
			ZmqLogger::Instance()->AppendDebugMethod("Clip::apply_keyframes (Scale: SCALE_CROP)", "frame->number", frame->number, "source_width", source_size.width(), "source_height", source_size.height());
			break;
		}
		case (SCALE_NONE): {
			// Calculate ratio of source size to project size
			// Even with no scaling, previews need to be adjusted correctly
			// (otherwise NONE scaling draws the frame image outside of the preview)
			float source_width_ratio = source_size.width() / float(width);
			float source_height_ratio = source_size.height() / float(height);
			source_size.scale(width * source_width_ratio, height * source_height_ratio, Qt::KeepAspectRatio);

			// Debug output
			ZmqLogger::Instance()->AppendDebugMethod("Clip::apply_keyframes (Scale: SCALE_NONE)", "frame->number", frame->number, "source_width", source_size.width(), "source_height", source_size.height());
			break;
		}
	}

	/* GRAVITY LOCATION - Initialize X & Y to the correct values (before applying location curves) */
	float x = 0.0; // left
	float y = 0.0; // top

	// Adjust size for scale x and scale y
	float sx = scale_x.GetValue(frame->number); // percentage X scale
	float sy = scale_y.GetValue(frame->number); // percentage Y scale
	float scaled_source_width = source_size.width() * sx;
	float scaled_source_height = source_size.height() * sy;

	switch (gravity)
	{
		case (GRAVITY_TOP_LEFT):
			// This is only here to prevent unused-enum warnings
			break;
		case (GRAVITY_TOP):
			x = (width - scaled_source_width) / 2.0; // center
			break;
		case (GRAVITY_TOP_RIGHT):
			x = width - scaled_source_width; // right
			break;
		case (GRAVITY_LEFT):
			y = (height - scaled_source_height) / 2.0; // center
			break;
		case (GRAVITY_CENTER):
			x = (width - scaled_source_width) / 2.0; // center
			y = (height - scaled_source_height) / 2.0; // center
			break;
		case (GRAVITY_RIGHT):
			x = width - scaled_source_width; // right
			y = (height - scaled_source_height) / 2.0; // center
			break;
		case (GRAVITY_BOTTOM_LEFT):
			y = (height - scaled_source_height); // bottom
			break;
		case (GRAVITY_BOTTOM):
			x = (width - scaled_source_width) / 2.0; // center
			y = (height - scaled_source_height); // bottom
			break;
		case (GRAVITY_BOTTOM_RIGHT):
			x = width - scaled_source_width; // right
			y = (height - scaled_source_height); // bottom
			break;
	}

	// Debug output
	ZmqLogger::Instance()->AppendDebugMethod("Clip::apply_keyframes (Gravity)", "frame->number", frame->number, "source_clip->gravity", gravity, "scaled_source_width", scaled_source_width, "scaled_source_height", scaled_source_height);

	/* LOCATION, ROTATION, AND SCALE */
	float r = rotation.GetValue(frame->number); // rotate in degrees
	x += (width * location_x.GetValue(frame->number)); // move in percentage of final width
	y += (height * location_y.GetValue(frame->number)); // move in percentage of final height
	float shear_x_value = shear_x.GetValue(frame->number);
	float shear_y_value = shear_y.GetValue(frame->number);
	float origin_x_value = origin_x.GetValue(frame->number);
	float origin_y_value = origin_y.GetValue(frame->number);

	bool transformed = false;
	QTransform transform;

	// Transform source image (if needed)
	ZmqLogger::Instance()->AppendDebugMethod("Clip::apply_keyframes (Build QTransform - if needed)", "frame->number", frame->number, "x", x, "y", y, "r", r, "sx", sx, "sy", sy);

	if (!isEqual(x, 0) || !isEqual(y, 0)) {
		// TRANSLATE/MOVE CLIP
		transform.translate(x, y);
		transformed = true;
	}

	if (!isEqual(r, 0) || !isEqual(shear_x_value, 0) || !isEqual(shear_y_value, 0)) {
		// ROTATE CLIP (around origin_x, origin_y)
		float origin_x_offset = (scaled_source_width * origin_x_value);
		float origin_y_offset = (scaled_source_height * origin_y_value);
		transform.translate(origin_x_offset, origin_y_offset);
		transform.rotate(r);
		transform.shear(shear_x_value, shear_y_value);
		transform.translate(-origin_x_offset,-origin_y_offset);
		transformed = true;
	}

	// SCALE CLIP (if needed)
	float source_width_scale = (float(source_size.width()) / float(source_image->width())) * sx;
	float source_height_scale = (float(source_size.height()) / float(source_image->height())) * sy;

	if (!isEqual(source_width_scale, 1.0) || !isEqual(source_height_scale, 1.0)) {
		transform.scale(source_width_scale, source_height_scale);
		transformed = true;
	}

	// Debug output
	ZmqLogger::Instance()->AppendDebugMethod("Clip::apply_keyframes (Transform: Composite Image Layer: Prepare)", "frame->number", frame->number, "transformed", transformed);

	/* COMPOSITE SOURCE IMAGE (LAYER) ONTO FINAL IMAGE */
	std::shared_ptr<QImage> new_image;
	new_image = std::shared_ptr<QImage>(new QImage(QSize(width, height), source_image->format()));
	new_image->fill(QColor(QString::fromStdString("#00000000")));

	// Load timeline's new frame image into a QPainter
	QPainter painter(new_image.get());
	painter.setRenderHints(QPainter::Antialiasing | QPainter::SmoothPixmapTransform | QPainter::TextAntialiasing, true);

	// Apply transform (translate, rotate, scale)... if any
	if (transformed)
		painter.setTransform(transform);

	// Composite a new layer onto the image
	painter.setCompositionMode(QPainter::CompositionMode_SourceOver);
	painter.drawImage(0, 0, *source_image);

	if (timeline) {
		Timeline *t = (Timeline *) timeline;

		// Draw frame #'s on top of image (if needed)
		if (display != FRAME_DISPLAY_NONE) {
			std::stringstream frame_number_str;
			switch (display) {
				case (FRAME_DISPLAY_NONE):
					// This is only here to prevent unused-enum warnings
					break;

				case (FRAME_DISPLAY_CLIP):
					frame_number_str << frame->number;
					break;

				case (FRAME_DISPLAY_TIMELINE):
					frame_number_str << (position * t->info.fps.ToFloat()) + frame->number;
					break;

				case (FRAME_DISPLAY_BOTH):
					frame_number_str << (position * t->info.fps.ToFloat()) + frame->number << " (" << frame->number << ")";
					break;
			}

			// Draw frame number on top of image
			painter.setPen(QColor("#ffffff"));
			painter.drawText(20, 20, QString(frame_number_str.str().c_str()));
		}
	}

	painter.end();

	// Add new QImage to frame
	frame->AddImage(new_image);
}<|MERGE_RESOLUTION|>--- conflicted
+++ resolved
@@ -149,11 +149,7 @@
 	// Update duration and set parent
 	if (reader) {
 		End(reader->info.duration);
-<<<<<<< HEAD
 		reader->ParentClip(this);
-=======
-		reader->SetParentClip(this);
->>>>>>> 414a2cda
 	}
 }
 
@@ -210,11 +206,7 @@
 	// Update duration and set parent
 	if (reader) {
 		End(reader->info.duration);
-<<<<<<< HEAD
 		reader->ParentClip(this);
-=======
-		reader->SetParentClip(this);
->>>>>>> 414a2cda
 		allocated_reader = reader;
 		init_reader_rotation();
 	}
@@ -243,11 +235,7 @@
 	reader = new_reader;
 
 	// set parent
-<<<<<<< HEAD
 	reader->ParentClip(this);
-=======
-	reader->SetParentClip(this);
->>>>>>> 414a2cda
 
 	// Init rotation (if any)
 	init_reader_rotation();
@@ -1059,11 +1047,7 @@
 
 			// mark as managed reader and set parent
 			if (reader) {
-<<<<<<< HEAD
 				reader->ParentClip(this);
-=======
-				reader->SetParentClip(this);
->>>>>>> 414a2cda
 				allocated_reader = reader;
 			}
 
