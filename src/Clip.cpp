--- conflicted
+++ resolved
@@ -782,12 +782,7 @@
 	root["effects"] = Json::Value(Json::arrayValue);
 
 	// loop through effects
-<<<<<<< HEAD
-	std::list<EffectBase*>::const_iterator effect_itr;
-	for (effect_itr=effects.begin(); effect_itr != effects.end(); ++effect_itr)
-=======
 	for (auto existing_effect : effects)
->>>>>>> 49972b21
 	{
 		root["effects"].append(existing_effect->JsonValue());
 	}
