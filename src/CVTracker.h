/**
 * @file
 * @brief Track an object selected by the user
 * @author Jonathan Thomas <jonathan@openshot.org>
 *
 * @ref License
 */

/* LICENSE
 *
 * Copyright (c) 2008-2019 OpenShot Studios, LLC
 * <http://www.openshotstudios.com/>. This file is part of
 * OpenShot Library (libopenshot), an open-source project dedicated to
 * delivering high quality video editing and animation solutions to the
 * world. For more information visit <http://www.openshot.org/>.
 *
 * OpenShot Library (libopenshot) is free software: you can redistribute it
 * and/or modify it under the terms of the GNU Lesser General Public License
 * as published by the Free Software Foundation, either version 3 of the
 * License, or (at your option) any later version.
 *
 * OpenShot Library (libopenshot) is distributed in the hope that it will be
 * useful, but WITHOUT ANY WARRANTY; without even the implied warranty of
 * MERCHANTABILITY or FITNESS FOR A PARTICULAR PURPOSE. See the
 * GNU Lesser General Public License for more details.
 *
 * You should have received a copy of the GNU Lesser General Public License
 * along with OpenShot Library. If not, see <http://www.gnu.org/licenses/>.
 */

#ifndef OPENSHOT_CVTRACKER_H
#define OPENSHOT_CVTRACKER_H

#include "OpenCVUtilities.h"

#define int64 int64_t
#define uint64 uint64_t
#include <opencv2/opencv.hpp>
#include <opencv2/tracking.hpp>
#include <opencv2/core.hpp>
#undef uint64
#undef int64

#include "Clip.h"
#include "KeyFrame.h"
#include "Frame.h"
#include "Json.h"

#include "ProcessingController.h"
#include "protobuf_messages/trackerdata.pb.h"

#include "sort_filter/sort.hpp"

namespace openshot
{

	// Store the tracked object information for one frame
	struct FrameData{
		size_t frame_id = -1;
		float rotation = 0;
		float x1 = -1;
		float y1 = -1;
		float x2 = -1;
		float y2 = -1;

		// Constructors
		FrameData()
		{}

		FrameData( size_t _frame_id)
		{frame_id = _frame_id;}

		FrameData( size_t _frame_id , float _rotation, float _x1, float _y1, float _x2, float _y2)
		{
				frame_id = _frame_id;
				rotation = _rotation;
				x1 = _x1;
				y1 = _y1;
				x2 = _x2;
				y2 = _y2;
		}
	};

	/**
	 * @brief The tracker class will receive one bounding box provided by the user and then iterate over the clip frames
	 * to return the object position in all the frames.
	 */
	class CVTracker {
		private:
			std::map<size_t, FrameData> trackedDataById; // Save tracked data
			std::string trackerType; // Name of the chosen tracker
			cv::Ptr<OPENCV_TRACKER_TYPE> tracker; // Pointer of the selected tracker

			cv::Rect2d bbox; // Bounding box coords
			SortTracker sort;

			std::string protobuf_data_path; // Path to protobuf data file

			uint progress; // Pre-processing effect progress

			/// Will handle a Thread safely comutication between ClipProcessingJobs and the processing effect classes
			ProcessingController *processingController;

			bool json_interval;
			size_t start;
			size_t end;

			bool error = false;

			// Initialize the tracker
			bool initTracker(cv::Mat &frame, size_t frameId);

			// Update the object tracker according to frame
			bool trackFrame(cv::Mat &frame, size_t frameId);

		public:

			// Constructor
			CVTracker(std::string processInfoJson, ProcessingController &processingController);

<<<<<<< HEAD
			// Set desirable tracker method
			cv::Ptr<OPENCV_TRACKER_TYPE> selectTracker(std::string trackerType);
=======
			/// Set desirable tracker method
			cv::Ptr<cv::Tracker> selectTracker(std::string trackerType);
>>>>>>> b232919f

			/// Track object in the hole clip or in a given interval
			///
			/// If start, end and process_interval are passed as argument, clip will be processed in [start,end)
			void trackClip(openshot::Clip& video, size_t _start=0, size_t _end=0, bool process_interval=false);

			/// Get tracked data for a given frame
			FrameData GetTrackedData(size_t frameId);

			// Protobuf Save and Load methods
			/// Save protobuf file
			bool SaveTrackedData();
			/// Add frame tracked data into protobuf message.
			void AddFrameDataToProto(pb_tracker::Frame* pbFrameData, FrameData& fData);

			// Get and Set JSON methods
			void SetJson(const std::string value); ///< Load JSON string into this object
			void SetJsonValue(const Json::Value root); ///< Load Json::Value into this object

			// Load protobuf file (ONLY FOR MAKE TEST)
			bool _LoadTrackedData();
	};
}

#endif<|MERGE_RESOLUTION|>--- conflicted
+++ resolved
@@ -118,13 +118,8 @@
 			// Constructor
 			CVTracker(std::string processInfoJson, ProcessingController &processingController);
 
-<<<<<<< HEAD
 			// Set desirable tracker method
 			cv::Ptr<OPENCV_TRACKER_TYPE> selectTracker(std::string trackerType);
-=======
-			/// Set desirable tracker method
-			cv::Ptr<cv::Tracker> selectTracker(std::string trackerType);
->>>>>>> b232919f
 
 			/// Track object in the hole clip or in a given interval
 			///
