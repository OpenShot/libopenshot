--- conflicted
+++ resolved
@@ -244,22 +244,10 @@
 ################### JSONCPP #####################
 # Include jsoncpp headers (needed for JSON parsing)
 if (USE_SYSTEM_JSONCPP)
-<<<<<<< HEAD
-  message(STATUS "Looking for system JsonCpp")
-  find_package(JsonCpp)
-  if (JSONCPP_FOUND AND NOT TARGET jsoncpp_lib)
-    # Create the expected target, for older installs that don't
-    add_library(jsoncpp_lib INTERFACE)
-    target_include_directories(jsoncpp_lib INTERFACE
-      ${JSONCPP_INCLUDE_DIRS})
-    target_link_libraries(jsoncpp_lib INTERFACE ${JSONCPP_LIBRARY})
-  endif ()
-=======
 	message(STATUS "Looking for system jsoncpp")
   # Either an installed config or our find module will
   # create the IMPORTED target jsoncpp_lib if successful
   find_package(jsoncpp)
->>>>>>> 6e7ad231
 endif ()
 
 if (NOT jsoncpp_FOUND AND NOT DISABLE_BUNDLED_JSONCPP)
