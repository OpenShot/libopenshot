--- conflicted
+++ resolved
@@ -179,7 +179,6 @@
 	cv::Point2f vertices2f[4];
 	box.points(vertices2f);
 
-<<<<<<< HEAD
 	// TODO: take a rectangle of frame_image by refencence and draw on top of that to improve speed
 	// select min enclosing rectangle to draw on a small portion of the image
 	// cv::Rect rect  = box.boundingRect();
@@ -188,10 +187,6 @@
 	if(is_background){
 		cv::Mat overlayFrame;
 		frame_image.copyTo(overlayFrame);
-=======
-    // Delete all global objects allocated by libprotobuf.
-    google::protobuf::ShutdownProtobufLibrary();
->>>>>>> 8cefd49a
 
 		// draw bounding box background
 		cv::Point vertices[4];
