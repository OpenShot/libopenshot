--- conflicted
+++ resolved
@@ -28,15 +28,12 @@
  * along with OpenShot Library. If not, see <http://www.gnu.org/licenses/>.
  */
 
-<<<<<<< HEAD
-#include "../include/EffectInfo.h"
-=======
 #include "EffectInfo.h"
->>>>>>> 07a447c9
 
 using namespace openshot;
-static map<std::string, EffectBase*(*)(uint16_t)> m_loadedDynamicEffects;
-static vector<void*> m_loadedDynamicHandles;
+
+static std::map<std::string, EffectBase*(*)(uint16_t)> m_loadedDynamicEffects;
+static std::vector<void*> m_loadedDynamicHandles;
 
 // Generate JSON string of this object
 std::string EffectInfo::Json() {
@@ -47,14 +44,11 @@
 
 // Create a new effect instance
 EffectBase* EffectInfo::CreateEffect(std::string effect_type) {
-<<<<<<< HEAD
     // Try to find dynamically loaded effect
     auto effect_factory = m_loadedDynamicEffects.find(effect_type);
     if (effect_factory != m_loadedDynamicEffects.end())
         return effect_factory->second(OPENSHOT_PLUGIN_API_VERSION);
 
-=======
->>>>>>> 07a447c9
 	// Init the matching effect object
 	if (effect_type == "Bars")
 		return new Bars();
@@ -100,7 +94,6 @@
 	return NULL;
 }
 
-<<<<<<< HEAD
 #if defined(__linux__)
 EffectBase* EffectInfo::LoadEffect(std::string location){
     pthread_mutex_lock(&m_mutex);
@@ -157,10 +150,7 @@
 }
 #endif
 
-// Generate Json::JsonValue for this object
-=======
 // Generate Json::Value for this object
->>>>>>> 07a447c9
 Json::Value EffectInfo::JsonValue() {
 
 	// Create root json object
