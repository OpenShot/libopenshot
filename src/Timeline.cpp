/**
 * @file
 * @brief Source file for Timeline class
 * @author Jonathan Thomas <jonathan@openshot.org>
 *
 * @ref License
 */

/* LICENSE
 *
 * Copyright (c) 2008-2019 OpenShot Studios, LLC
 * <http://www.openshotstudios.com/>. This file is part of
 * OpenShot Library (libopenshot), an open-source project dedicated to
 * delivering high quality video editing and animation solutions to the
 * world. For more information visit <http://www.openshot.org/>.
 *
 * OpenShot Library (libopenshot) is free software: you can redistribute it
 * and/or modify it under the terms of the GNU Lesser General Public License
 * as published by the Free Software Foundation, either version 3 of the
 * License, or (at your option) any later version.
 *
 * OpenShot Library (libopenshot) is distributed in the hope that it will be
 * useful, but WITHOUT ANY WARRANTY; without even the implied warranty of
 * MERCHANTABILITY or FITNESS FOR A PARTICULAR PURPOSE. See the
 * GNU Lesser General Public License for more details.
 *
 * You should have received a copy of the GNU Lesser General Public License
 * along with OpenShot Library. If not, see <http://www.gnu.org/licenses/>.
 */

#include "Timeline.h"
<<<<<<< HEAD
#include "OpenMPUtilities.h"
#include "CrashHandler.h"
#include "ZmqLogger.h"
=======
#include "Exceptions.h"
>>>>>>> dd2735e2

using namespace openshot;

// Default Constructor for the timeline (which sets the canvas width and height)
Timeline::Timeline(int width, int height, Fraction fps, int sample_rate, int channels, ChannelLayout channel_layout) :
		is_open(false), auto_map_clips(true), managed_cache(true), path("")
{
	// Create CrashHandler and Attach (incase of errors)
	CrashHandler::Instance();

	// Init viewport size (curve based, because it can be animated)
	viewport_scale = Keyframe(100.0);
	viewport_x = Keyframe(0.0);
	viewport_y = Keyframe(0.0);

	// Init background color
	color.red = Keyframe(0.0);
	color.green = Keyframe(0.0);
	color.blue = Keyframe(0.0);

	// Init FileInfo struct (clear all values)
	info.width = width;
	info.height = height;
	preview_width = info.width;
	preview_height = info.height;
	info.fps = fps;
	info.sample_rate = sample_rate;
	info.channels = channels;
	info.channel_layout = channel_layout;
	info.video_timebase = fps.Reciprocal();
	info.duration = 60 * 30; // 30 minute default duration
	info.has_audio = true;
	info.has_video = true;
	info.video_length = info.fps.ToFloat() * info.duration;
	info.display_ratio = openshot::Fraction(width, height);
	info.display_ratio.Reduce();
	info.pixel_ratio = openshot::Fraction(1, 1);
	info.acodec = "openshot::timeline";
	info.vcodec = "openshot::timeline";

	// Configure OpenMP parallelism
	// Default number of threads per block
	omp_set_num_threads(OPEN_MP_NUM_PROCESSORS);
	// Allow nested parallel sections as deeply as supported
	omp_set_max_active_levels(OPEN_MP_MAX_ACTIVE);

	// Init max image size
	SetMaxSize(info.width, info.height);

	// Init cache
	final_cache = new CacheMemory();
	final_cache->SetMaxBytesFromInfo(OPEN_MP_NUM_PROCESSORS * 2, info.width, info.height, info.sample_rate, info.channels);
}

// Constructor for the timeline (which loads a JSON structure from a file path, and initializes a timeline)
Timeline::Timeline(const std::string& projectPath, bool convert_absolute_paths) :
		is_open(false), auto_map_clips(true), managed_cache(true), path(projectPath) {

	// Create CrashHandler and Attach (incase of errors)
	CrashHandler::Instance();

	// Init final cache as NULL (will be created after loading json)
	final_cache = NULL;

	// Init viewport size (curve based, because it can be animated)
	viewport_scale = Keyframe(100.0);
	viewport_x = Keyframe(0.0);
	viewport_y = Keyframe(0.0);

	// Init background color
	color.red = Keyframe(0.0);
	color.green = Keyframe(0.0);
	color.blue = Keyframe(0.0);

	// Check if path exists
	QFileInfo filePath(QString::fromStdString(path));
	if (!filePath.exists()) {
		throw InvalidFile("File could not be opened.", path);
	}

	// Check OpenShot Install Path exists
	Settings *s = Settings::Instance();
	QDir openshotPath(QString::fromStdString(s->PATH_OPENSHOT_INSTALL));
	if (!openshotPath.exists()) {
		throw InvalidFile("PATH_OPENSHOT_INSTALL could not be found.", s->PATH_OPENSHOT_INSTALL);
	}
	QDir openshotTransPath(openshotPath.filePath("transitions"));
	if (!openshotTransPath.exists()) {
		throw InvalidFile("PATH_OPENSHOT_INSTALL/transitions could not be found.", openshotTransPath.path().toStdString());
	}

	// Determine asset path
	QString asset_name = filePath.baseName().left(30) + "_assets";
	QDir asset_folder(filePath.dir().filePath(asset_name));
	if (!asset_folder.exists()) {
		// Create directory if needed
		asset_folder.mkpath(".");
	}

	// Load UTF-8 project file into QString
	QFile projectFile(QString::fromStdString(path));
	projectFile.open(QFile::ReadOnly);
	QString projectContents = QString::fromUtf8(projectFile.readAll());

	// Convert all relative paths into absolute paths (if requested)
	if (convert_absolute_paths) {

		// Find all "image" or "path" references in JSON (using regex). Must loop through match results
		// due to our path matching needs, which are not possible with the QString::replace() function.
		QRegularExpression allPathsRegex(QStringLiteral("\"(image|path)\":.*?\"(.*?)\""));
		std::vector<QRegularExpressionMatch> matchedPositions;
		QRegularExpressionMatchIterator i = allPathsRegex.globalMatch(projectContents);
		while (i.hasNext()) {
			QRegularExpressionMatch match = i.next();
			if (match.hasMatch()) {
				// Push all match objects into a vector (so we can reverse them later)
				matchedPositions.push_back(match);
			}
		}

		// Reverse the matches (bottom of file to top, so our replacements don't break our match positions)
		std::vector<QRegularExpressionMatch>::reverse_iterator itr;
		for (itr = matchedPositions.rbegin(); itr != matchedPositions.rend(); itr++) {
			QRegularExpressionMatch match = *itr;
			QString relativeKey = match.captured(1); // image or path
			QString relativePath = match.captured(2); // relative file path
			QString absolutePath = "";

			// Find absolute path of all path, image (including special replacements of @assets and @transitions)
			if (relativePath.startsWith("@assets")) {
				absolutePath = QFileInfo(asset_folder.absoluteFilePath(relativePath.replace("@assets", "."))).canonicalFilePath();
			} else if (relativePath.startsWith("@transitions")) {
				absolutePath = QFileInfo(openshotTransPath.absoluteFilePath(relativePath.replace("@transitions", "."))).canonicalFilePath();
			} else {
				absolutePath = QFileInfo(filePath.absoluteDir().absoluteFilePath(relativePath)).canonicalFilePath();
			}

			// Replace path in JSON content, if an absolute path was successfully found
			if (!absolutePath.isEmpty()) {
				projectContents.replace(match.capturedStart(0), match.capturedLength(0), "\"" + relativeKey + "\": \"" + absolutePath + "\"");
			}
		}
		// Clear matches
		matchedPositions.clear();
	}

	// Set JSON of project
	SetJson(projectContents.toStdString());

	// Calculate valid duration and set has_audio and has_video
	// based on content inside this Timeline's clips.
	float calculated_duration = 0.0;
	for (auto clip : clips)
	{
		float clip_last_frame = clip->Position() + clip->Duration();
		if (clip_last_frame > calculated_duration)
			calculated_duration = clip_last_frame;
		if (clip->Reader() && clip->Reader()->info.has_audio)
			info.has_audio = true;
		if (clip->Reader() && clip->Reader()->info.has_video)
			info.has_video = true;

	}
	info.video_length = calculated_duration * info.fps.ToFloat();
	info.duration = calculated_duration;

	// Init FileInfo settings
	info.acodec = "openshot::timeline";
	info.vcodec = "openshot::timeline";
	info.video_timebase = info.fps.Reciprocal();
	info.has_video = true;
	info.has_audio = true;

	// Configure OpenMP parallelism
	// Default number of threads per section
	omp_set_num_threads(OPEN_MP_NUM_PROCESSORS);
	// Allow nested parallel sections as deeply as supported
	omp_set_max_active_levels(OPEN_MP_MAX_ACTIVE);

	// Init max image size
	SetMaxSize(info.width, info.height);

	// Init cache
	final_cache = new CacheMemory();
	final_cache->SetMaxBytesFromInfo(OPEN_MP_NUM_PROCESSORS * 2, info.width, info.height, info.sample_rate, info.channels);
}

Timeline::~Timeline() {
	if (is_open)
		// Auto Close if not already
		Close();

	// Free all allocated frame mappers
	std::set<FrameMapper *>::iterator it;
	for (it = allocated_frame_mappers.begin(); it != allocated_frame_mappers.end(); ) {
		// Dereference and clean up FrameMapper object
		FrameMapper *mapper = (*it);
		mapper->Reader(NULL);
		mapper->Close();
		delete mapper;
		// Remove reference and proceed to next element
		it = allocated_frame_mappers.erase(it);
	}

	// Destroy previous cache (if managed by timeline)
	if (managed_cache && final_cache) {
		delete final_cache;
		final_cache = NULL;
	}
}

// Add an openshot::Clip to the timeline
void Timeline::AddClip(Clip* clip)
{
	// Assign timeline to clip
	clip->ParentTimeline(this);

	// Clear cache of clip and nested reader (if any)
	clip->cache.Clear();
	if (clip->Reader() && clip->Reader()->GetCache())
		clip->Reader()->GetCache()->Clear();

	// All clips should be converted to the frame rate of this timeline
	if (auto_map_clips)
		// Apply framemapper (or update existing framemapper)
		apply_mapper_to_clip(clip);

	// Add clip to list
	clips.push_back(clip);

	// Sort clips
	sort_clips();
}

// Add an effect to the timeline
void Timeline::AddEffect(EffectBase* effect)
{
	// Assign timeline to effect
	effect->ParentTimeline(this);

	// Add effect to list
	effects.push_back(effect);

	// Sort effects
	sort_effects();
}

// Remove an effect from the timeline
void Timeline::RemoveEffect(EffectBase* effect)
{
	effects.remove(effect);
}

// Remove an openshot::Clip to the timeline
void Timeline::RemoveClip(Clip* clip)
{
	clips.remove(clip);
}

// Look up a clip
openshot::Clip* Timeline::GetClip(const std::string& id)
{
	// Find the matching clip (if any)
	for (const auto& clip : clips) {
		if (clip->Id() == id) {
			return clip;
		}
	}
	return nullptr;
}

// Look up a timeline effect
openshot::EffectBase* Timeline::GetEffect(const std::string& id)
{
	// Find the matching effect (if any)
	for (const auto& effect : effects) {
		if (effect->Id() == id) {
			return effect;
		}
	}
	return nullptr;
}

openshot::EffectBase* Timeline::GetClipEffect(const std::string& id)
{
	// Search all clips for matching effect ID
	for (const auto& clip : clips) {
		const auto e = clip->GetEffect(id);
		if (e != nullptr) {
			return e;
		}
	}
	return nullptr;
}

// Compute the end time of the latest timeline element
double Timeline::GetMaxTime() {
	double last_clip = 0.0;
	double last_effect = 0.0;

	if (!clips.empty()) {
		const auto max_clip = std::max_element(
				clips.begin(), clips.end(), CompareClipEndFrames());
		last_clip = (*max_clip)->Position() + (*max_clip)->Duration();
	}
	if (!effects.empty()) {
		const auto max_effect = std::max_element(
				effects.begin(), effects.end(), CompareEffectEndFrames());
		last_effect = (*max_effect)->Position() + (*max_effect)->Duration();
	}
	return std::max(last_clip, last_effect);
}

// Compute the highest frame# based on the latest time and FPS
int64_t Timeline::GetMaxFrame() {
	double fps = info.fps.ToDouble();
	auto max_time = GetMaxTime();
	return std::round(max_time * fps) + 1;
}

// Apply a FrameMapper to a clip which matches the settings of this timeline
void Timeline::apply_mapper_to_clip(Clip* clip)
{
    // Get lock (prevent getting frames while this happens)
    const GenericScopedLock<CriticalSection> lock(getFrameCriticalSection);

	// Determine type of reader
	ReaderBase* clip_reader = NULL;
	if (clip->Reader()->Name() == "FrameMapper")
	{
		// Get the existing reader
		clip_reader = (ReaderBase*) clip->Reader();

	} else {

		// Create a new FrameMapper to wrap the current reader
		FrameMapper* mapper = new FrameMapper(clip->Reader(), info.fps, PULLDOWN_NONE, info.sample_rate, info.channels, info.channel_layout);
		allocated_frame_mappers.insert(mapper);
		clip_reader = (ReaderBase*) mapper;
	}

	// Update the mapping
	FrameMapper* clip_mapped_reader = (FrameMapper*) clip_reader;
	clip_mapped_reader->ChangeMapping(info.fps, PULLDOWN_NONE, info.sample_rate, info.channels, info.channel_layout);

	// Update clip reader
	clip->Reader(clip_reader);
}

// Apply the timeline's framerate and samplerate to all clips
void Timeline::ApplyMapperToClips()
{
	// Clear all cached frames
	ClearAllCache();

	// Loop through all clips
	for (auto clip : clips)
	{
		// Apply framemapper (or update existing framemapper)
		apply_mapper_to_clip(clip);
	}
}

// Calculate time of a frame number, based on a framerate
double Timeline::calculate_time(int64_t number, Fraction rate)
{
	// Get float version of fps fraction
    double raw_fps = rate.ToFloat();

	// Return the time (in seconds) of this frame
	return double(number - 1) / raw_fps;
}

// Apply effects to the source frame (if any)
std::shared_ptr<Frame> Timeline::apply_effects(std::shared_ptr<Frame> frame, int64_t timeline_frame_number, int layer)
{
	// Debug output
	ZmqLogger::Instance()->AppendDebugMethod("Timeline::apply_effects", "frame->number", frame->number, "timeline_frame_number", timeline_frame_number, "layer", layer);

	// Find Effects at this position and layer
	for (auto effect : effects)
	{
		// Does clip intersect the current requested time
		long effect_start_position = round(effect->Position() * info.fps.ToDouble()) + 1;
		long effect_end_position = round((effect->Position() + (effect->Duration())) * info.fps.ToDouble()) + 1;

		bool does_effect_intersect = (effect_start_position <= timeline_frame_number && effect_end_position >= timeline_frame_number && effect->Layer() == layer);

		// Debug output
		ZmqLogger::Instance()->AppendDebugMethod("Timeline::apply_effects (Does effect intersect)", "effect->Position()", effect->Position(), "does_effect_intersect", does_effect_intersect, "timeline_frame_number", timeline_frame_number, "layer", layer);

		// Clip is visible
		if (does_effect_intersect)
		{
			// Determine the frame needed for this clip (based on the position on the timeline)
            long effect_start_frame = (effect->Start() * info.fps.ToDouble()) + 1;
			long effect_frame_number = timeline_frame_number - effect_start_position + effect_start_frame;

			// Debug output
			ZmqLogger::Instance()->AppendDebugMethod("Timeline::apply_effects (Process Effect)", "effect_frame_number", effect_frame_number, "does_effect_intersect", does_effect_intersect);

			// Apply the effect to this frame
			frame = effect->GetFrame(frame, effect_frame_number);
		}

	} // end effect loop

	// Return modified frame
	return frame;
}

// Get or generate a blank frame
std::shared_ptr<Frame> Timeline::GetOrCreateFrame(Clip* clip, int64_t number)
{
	std::shared_ptr<Frame> new_frame;

	// Init some basic properties about this frame
	int samples_in_frame = Frame::GetSamplesPerFrame(number, info.fps, info.sample_rate, info.channels);

	try {
		// Debug output
		ZmqLogger::Instance()->AppendDebugMethod("Timeline::GetOrCreateFrame (from reader)", "number", number, "samples_in_frame", samples_in_frame);

		// Attempt to get a frame (but this could fail if a reader has just been closed)
		#pragma omp critical (T_GetOtCreateFrame)
		new_frame = std::shared_ptr<Frame>(clip->GetFrame(number));

		// Return real frame
		return new_frame;

	} catch (const ReaderClosed & e) {
		// ...
	} catch (const OutOfBoundsFrame & e) {
		// ...
	}

	// Debug output
	ZmqLogger::Instance()->AppendDebugMethod("Timeline::GetOrCreateFrame (create blank)", "number", number, "samples_in_frame", samples_in_frame);

	// Create blank frame
	new_frame = std::make_shared<Frame>(number, preview_width, preview_height, "#000000", samples_in_frame, info.channels);
	#pragma omp critical (T_GetOtCreateFrame)
	{
		new_frame->SampleRate(info.sample_rate);
		new_frame->ChannelsLayout(info.channel_layout);
	}
	return new_frame;
}

// Process a new layer of video or audio
void Timeline::add_layer(std::shared_ptr<Frame> new_frame, Clip* source_clip, int64_t clip_frame_number, int64_t timeline_frame_number, bool is_top_clip, float max_volume)
{
	// Get the clip's frame & image
	std::shared_ptr<Frame> source_frame;
	#pragma omp critical (T_addLayer)
	source_frame = GetOrCreateFrame(source_clip, clip_frame_number);

	// No frame found... so bail
	if (!source_frame)
		return;

	// Debug output
	ZmqLogger::Instance()->AppendDebugMethod("Timeline::add_layer", "new_frame->number", new_frame->number, "clip_frame_number", clip_frame_number, "timeline_frame_number", timeline_frame_number);

	/* Apply effects to the source frame (if any). If multiple clips are overlapping, only process the
	 * effects on the top clip. */
	if (is_top_clip) {
		#pragma omp critical (T_addLayer)
		source_frame = apply_effects(source_frame, timeline_frame_number, source_clip->Layer());
	}

	// Declare an image to hold the source frame's image
	std::shared_ptr<QImage> source_image;

	/* COPY AUDIO - with correct volume */
	if (source_clip->Reader()->info.has_audio) {
		// Debug output
		ZmqLogger::Instance()->AppendDebugMethod("Timeline::add_layer (Copy Audio)", "source_clip->Reader()->info.has_audio", source_clip->Reader()->info.has_audio, "source_frame->GetAudioChannelsCount()", source_frame->GetAudioChannelsCount(), "info.channels", info.channels, "clip_frame_number", clip_frame_number, "timeline_frame_number", timeline_frame_number);

		if (source_frame->GetAudioChannelsCount() == info.channels && source_clip->has_audio.GetInt(clip_frame_number) != 0)
			for (int channel = 0; channel < source_frame->GetAudioChannelsCount(); channel++)
			{
				// Get volume from previous frame and this frame
				float previous_volume = source_clip->volume.GetValue(clip_frame_number - 1);
				float volume = source_clip->volume.GetValue(clip_frame_number);
				int channel_filter = source_clip->channel_filter.GetInt(clip_frame_number); // optional channel to filter (if not -1)
				int channel_mapping = source_clip->channel_mapping.GetInt(clip_frame_number); // optional channel to map this channel to (if not -1)

				// Apply volume mixing strategy
				if (source_clip->mixing == VOLUME_MIX_AVERAGE && max_volume > 1.0) {
					// Don't allow this clip to exceed 100% (divide volume equally between all overlapping clips with volume
					previous_volume = previous_volume / max_volume;
					volume = volume / max_volume;
				}
				else if (source_clip->mixing == VOLUME_MIX_REDUCE && max_volume > 1.0) {
					// Reduce clip volume by a bit, hoping it will prevent exceeding 100% (but it is very possible it will)
					previous_volume = previous_volume * 0.77;
					volume = volume * 0.77;
				}

				// If channel filter enabled, check for correct channel (and skip non-matching channels)
				if (channel_filter != -1 && channel_filter != channel)
					continue; // skip to next channel

				// If no volume on this frame or previous frame, do nothing
				if (previous_volume == 0.0 && volume == 0.0)
					continue; // skip to next channel

				// If channel mapping disabled, just use the current channel
				if (channel_mapping == -1)
					channel_mapping = channel;

				// Apply ramp to source frame (if needed)
				if (!isEqual(previous_volume, 1.0) || !isEqual(volume, 1.0))
					source_frame->ApplyGainRamp(channel_mapping, 0, source_frame->GetAudioSamplesCount(), previous_volume, volume);

				// TODO: Improve FrameMapper (or Timeline) to always get the correct number of samples per frame.
				// Currently, the ResampleContext sometimes leaves behind a few samples for the next call, and the
				// number of samples returned is variable... and does not match the number expected.
				// This is a crude solution at best. =)
				if (new_frame->GetAudioSamplesCount() != source_frame->GetAudioSamplesCount()){
					// Force timeline frame to match the source frame
					#pragma omp critical (T_addLayer)

					new_frame->ResizeAudio(info.channels, source_frame->GetAudioSamplesCount(), info.sample_rate, info.channel_layout);
				}
				// Copy audio samples (and set initial volume).  Mix samples with existing audio samples.  The gains are added together, to
				// be sure to set the gain's correctly, so the sum does not exceed 1.0 (of audio distortion will happen).
				#pragma omp critical (T_addLayer)
				new_frame->AddAudio(false, channel_mapping, 0, source_frame->GetAudioSamples(channel), source_frame->GetAudioSamplesCount(), 1.0);

			}
		else
			// Debug output
			ZmqLogger::Instance()->AppendDebugMethod("Timeline::add_layer (No Audio Copied - Wrong # of Channels)", "source_clip->Reader()->info.has_audio", source_clip->Reader()->info.has_audio, "source_frame->GetAudioChannelsCount()", source_frame->GetAudioChannelsCount(), "info.channels", info.channels, "clip_frame_number", clip_frame_number, "timeline_frame_number", timeline_frame_number);
	}

	// Skip out if video was disabled or only an audio frame (no visualisation in use)
	if (source_clip->has_video.GetInt(clip_frame_number) == 0 ||
	    (!source_clip->Waveform() && !source_clip->Reader()->info.has_video))
		// Skip the rest of the image processing for performance reasons
		return;

	// Debug output
	ZmqLogger::Instance()->AppendDebugMethod("Timeline::add_layer (Get Source Image)", "source_frame->number", source_frame->number, "source_clip->Waveform()", source_clip->Waveform(), "clip_frame_number", clip_frame_number);

	// Get actual frame image data
	source_image = source_frame->GetImage();

	// Debug output
	ZmqLogger::Instance()->AppendDebugMethod("Timeline::add_layer (Transform: Composite Image Layer: Prepare)", "source_frame->number", source_frame->number, "new_frame->GetImage()->width()", new_frame->GetImage()->width(), "source_image->width()", source_image->width());

	/* COMPOSITE SOURCE IMAGE (LAYER) ONTO FINAL IMAGE */
	std::shared_ptr<QImage> new_image;
	new_image = new_frame->GetImage();

	// Load timeline's new frame image into a QPainter
	QPainter painter(new_image.get());

	// Composite a new layer onto the image
	painter.setCompositionMode(QPainter::CompositionMode_SourceOver);
	painter.drawImage(0, 0, *source_image, 0, 0, source_image->width(), source_image->height());
	painter.end();

	// Add new QImage to frame
	new_frame->AddImage(new_image);

	// Debug output
	ZmqLogger::Instance()->AppendDebugMethod("Timeline::add_layer (Transform: Composite Image Layer: Completed)", "source_frame->number", source_frame->number, "new_frame->GetImage()->width()", new_frame->GetImage()->width());
}

// Update the list of 'opened' clips
void Timeline::update_open_clips(Clip *clip, bool does_clip_intersect)
{
	ZmqLogger::Instance()->AppendDebugMethod("Timeline::update_open_clips (before)", "does_clip_intersect", does_clip_intersect, "closing_clips.size()", closing_clips.size(), "open_clips.size()", open_clips.size());

	// is clip already in list?
	bool clip_found = open_clips.count(clip);

	if (clip_found && !does_clip_intersect)
	{
		// Remove clip from 'opened' list, because it's closed now
		open_clips.erase(clip);

		// Close clip
		clip->Close();
	}
	else if (!clip_found && does_clip_intersect)
	{
		// Add clip to 'opened' list, because it's missing
		open_clips[clip] = clip;

		try {
			// Open the clip
			clip->Open();

		} catch (const InvalidFile & e) {
			// ...
		}
	}

	// Debug output
	ZmqLogger::Instance()->AppendDebugMethod("Timeline::update_open_clips (after)", "does_clip_intersect", does_clip_intersect, "clip_found", clip_found, "closing_clips.size()", closing_clips.size(), "open_clips.size()", open_clips.size());
}

// Sort clips by position on the timeline
void Timeline::sort_clips()
{
	// Debug output
	ZmqLogger::Instance()->AppendDebugMethod("Timeline::SortClips", "clips.size()", clips.size());

	// sort clips
	clips.sort(CompareClips());
}

// Sort effects by position on the timeline
void Timeline::sort_effects()
{
	// sort clips
	effects.sort(CompareEffects());
}

// Close the reader (and any resources it was consuming)
void Timeline::Close()
{
	ZmqLogger::Instance()->AppendDebugMethod("Timeline::Close");

	// Close all open clips
	for (auto clip : clips)
	{
		// Open or Close this clip, based on if it's intersecting or not
		update_open_clips(clip, false);
	}

	// Mark timeline as closed
	is_open = false;

	// Clear cache
	if (final_cache)
		final_cache->Clear();
}

// Open the reader (and start consuming resources)
void Timeline::Open()
{
	is_open = true;
}

// Compare 2 floating point numbers for equality
bool Timeline::isEqual(double a, double b)
{
	return fabs(a - b) < 0.000001;
}

// Get an openshot::Frame object for a specific frame number of this reader.
std::shared_ptr<Frame> Timeline::GetFrame(int64_t requested_frame)
{

	// Adjust out of bounds frame number
	if (requested_frame < 1)
		requested_frame = 1;

	// Check cache
	std::shared_ptr<Frame> frame;
	std::lock_guard<std::mutex> guard(get_frame_mutex);
	#pragma omp critical (T_GetFrame)
	frame = final_cache->GetFrame(requested_frame);
	if (frame) {
		// Debug output
		ZmqLogger::Instance()->AppendDebugMethod("Timeline::GetFrame (Cached frame found)", "requested_frame", requested_frame);

		// Return cached frame
		return frame;
	}
	else
	{
		// Create a scoped lock, allowing only a single thread to run the following code at one time
		const GenericScopedLock<CriticalSection> lock(getFrameCriticalSection);

		// Check for open reader (or throw exception)
		if (!is_open)
			throw ReaderClosed("The Timeline is closed.  Call Open() before calling this method.");

		// Check cache again (due to locking)
		#pragma omp critical (T_GetFrame)
		frame = final_cache->GetFrame(requested_frame);
		if (frame) {
			// Debug output
			ZmqLogger::Instance()->AppendDebugMethod("Timeline::GetFrame (Cached frame found on 2nd look)", "requested_frame", requested_frame);

			// Return cached frame
			return frame;
		}

		// Minimum number of frames to process (for performance reasons)
		int minimum_frames = OPEN_MP_NUM_PROCESSORS;

		// Get a list of clips that intersect with the requested section of timeline
		// This also opens the readers for intersecting clips, and marks non-intersecting clips as 'needs closing'
		std::vector<Clip*> nearby_clips;
		#pragma omp critical (T_GetFrame)
		nearby_clips = find_intersecting_clips(requested_frame, minimum_frames, true);

		// Debug output
		ZmqLogger::Instance()->AppendDebugMethod("Timeline::GetFrame", "requested_frame", requested_frame, "minimum_frames", minimum_frames, "OPEN_MP_NUM_PROCESSORS", OPEN_MP_NUM_PROCESSORS);

		// GENERATE CACHE FOR CLIPS (IN FRAME # SEQUENCE)
		// Determine all clip frames, and request them in order (to keep resampled audio in sequence)
		for (int64_t frame_number = requested_frame; frame_number < requested_frame + minimum_frames; frame_number++)
		{
			// Loop through clips
			for (auto clip : nearby_clips)
			{
                long clip_start_position = round(clip->Position() * info.fps.ToDouble()) + 1;
                long clip_end_position = round((clip->Position() + clip->Duration()) * info.fps.ToDouble()) + 1;

				bool does_clip_intersect = (clip_start_position <= frame_number && clip_end_position >= frame_number);
				if (does_clip_intersect)
				{
					// Get clip frame #
                    long clip_start_frame = (clip->Start() * info.fps.ToDouble()) + 1;
					long clip_frame_number = frame_number - clip_start_position + clip_start_frame;

					// Cache clip object
					clip->GetFrame(clip_frame_number);
				}
			}
		}

		#pragma omp parallel
		{
			// Loop through all requested frames
			#pragma omp for ordered firstprivate(nearby_clips, requested_frame, minimum_frames) schedule(static,1)
			for (int64_t frame_number = requested_frame; frame_number < requested_frame + minimum_frames; frame_number++)
			{
				// Debug output
				ZmqLogger::Instance()->AppendDebugMethod("Timeline::GetFrame (processing frame)", "frame_number", frame_number, "omp_get_thread_num()", omp_get_thread_num());

				// Init some basic properties about this frame
				int samples_in_frame = Frame::GetSamplesPerFrame(frame_number, info.fps, info.sample_rate, info.channels);

				// Create blank frame (which will become the requested frame)
				std::shared_ptr<Frame> new_frame(std::make_shared<Frame>(frame_number, preview_width, preview_height, "#000000", samples_in_frame, info.channels));
				#pragma omp critical (T_GetFrame)
				{
					new_frame->AddAudioSilence(samples_in_frame);
					new_frame->SampleRate(info.sample_rate);
					new_frame->ChannelsLayout(info.channel_layout);
				}

				// Debug output
				ZmqLogger::Instance()->AppendDebugMethod("Timeline::GetFrame (Adding solid color)", "frame_number", frame_number, "info.width", info.width, "info.height", info.height);

				// Add Background Color to 1st layer (if animated or not black)
				if ((color.red.GetCount() > 1 || color.green.GetCount() > 1 || color.blue.GetCount() > 1) ||
					(color.red.GetValue(frame_number) != 0.0 || color.green.GetValue(frame_number) != 0.0 || color.blue.GetValue(frame_number) != 0.0))
				new_frame->AddColor(preview_width, preview_height, color.GetColorHex(frame_number));

				// Debug output
				ZmqLogger::Instance()->AppendDebugMethod("Timeline::GetFrame (Loop through clips)", "frame_number", frame_number, "clips.size()", clips.size(), "nearby_clips.size()", nearby_clips.size());

				// Find Clips near this time
				for (auto clip : nearby_clips)
				{
                    long clip_start_position = round(clip->Position() * info.fps.ToDouble()) + 1;
                    long clip_end_position = round((clip->Position() + clip->Duration()) * info.fps.ToDouble()) + 1;

                    bool does_clip_intersect = (clip_start_position <= frame_number && clip_end_position >= frame_number);

					// Debug output
					ZmqLogger::Instance()->AppendDebugMethod("Timeline::GetFrame (Does clip intersect)", "frame_number", frame_number, "clip->Position()", clip->Position(), "clip->Duration()", clip->Duration(), "does_clip_intersect", does_clip_intersect);

					// Clip is visible
					if (does_clip_intersect)
					{
						// Determine if clip is "top" clip on this layer (only happens when multiple clips are overlapping)
						bool is_top_clip = true;
						float max_volume = 0.0;
						for (auto nearby_clip : nearby_clips)
						{
                            long nearby_clip_start_position = round(nearby_clip->Position() * info.fps.ToDouble()) + 1;
                            long nearby_clip_end_position = round((nearby_clip->Position() + nearby_clip->Duration()) * info.fps.ToDouble()) + 1;
							long nearby_clip_start_frame = (nearby_clip->Start() * info.fps.ToDouble()) + 1;
							long nearby_clip_frame_number = frame_number - nearby_clip_start_position + nearby_clip_start_frame;

							// Determine if top clip
							if (clip->Id() != nearby_clip->Id() && clip->Layer() == nearby_clip->Layer() &&
                                    nearby_clip_start_position <= frame_number && nearby_clip_end_position >= frame_number &&
                                    nearby_clip_start_position > clip_start_position && is_top_clip == true) {
								is_top_clip = false;
							}

							// Determine max volume of overlapping clips
							if (nearby_clip->Reader() && nearby_clip->Reader()->info.has_audio &&
									nearby_clip->has_audio.GetInt(nearby_clip_frame_number) != 0 &&
									nearby_clip_start_position <= frame_number && nearby_clip_end_position >= frame_number) {
									max_volume += nearby_clip->volume.GetValue(nearby_clip_frame_number);
							}
						}

						// Determine the frame needed for this clip (based on the position on the timeline)
                        long clip_start_frame = (clip->Start() * info.fps.ToDouble()) + 1;
						long clip_frame_number = frame_number - clip_start_position + clip_start_frame;

						// Debug output
						ZmqLogger::Instance()->AppendDebugMethod("Timeline::GetFrame (Calculate clip's frame #)", "clip->Position()", clip->Position(), "clip->Start()", clip->Start(), "info.fps.ToFloat()", info.fps.ToFloat(), "clip_frame_number", clip_frame_number);

						// Add clip's frame as layer
						add_layer(new_frame, clip, clip_frame_number, frame_number, is_top_clip, max_volume);

					} else
						// Debug output
						ZmqLogger::Instance()->AppendDebugMethod("Timeline::GetFrame (clip does not intersect)", "frame_number", frame_number, "does_clip_intersect", does_clip_intersect);

				} // end clip loop

				// Debug output
				ZmqLogger::Instance()->AppendDebugMethod("Timeline::GetFrame (Add frame to cache)", "frame_number", frame_number, "info.width", info.width, "info.height", info.height);

				// Set frame # on mapped frame
				#pragma omp ordered
				{
					new_frame->SetFrameNumber(frame_number);

					// Add final frame to cache
					final_cache->Add(new_frame);
				}

			} // end frame loop
		} // end parallel

		// Debug output
		ZmqLogger::Instance()->AppendDebugMethod("Timeline::GetFrame (end parallel region)", "requested_frame", requested_frame, "omp_get_thread_num()", omp_get_thread_num());

		// Return frame (or blank frame)
		return final_cache->GetFrame(requested_frame);
	}
}


// Find intersecting clips (or non intersecting clips)
std::vector<Clip*> Timeline::find_intersecting_clips(int64_t requested_frame, int number_of_frames, bool include)
{
	// Find matching clips
	std::vector<Clip*> matching_clips;

	// Calculate time of frame
	float min_requested_frame = requested_frame;
	float max_requested_frame = requested_frame + (number_of_frames - 1);

	// Re-Sort Clips (since they likely changed)
	sort_clips();

	// Find Clips at this time
	for (auto clip : clips)
	{
		// Does clip intersect the current requested time
		long clip_start_position = round(clip->Position() * info.fps.ToDouble()) + 1;
		long clip_end_position = round((clip->Position() + clip->Duration()) * info.fps.ToDouble()) + 1;

		bool does_clip_intersect =
                (clip_start_position <= min_requested_frame || clip_start_position <= max_requested_frame) &&
                (clip_end_position >= min_requested_frame || clip_end_position >= max_requested_frame);

		// Debug output
		ZmqLogger::Instance()->AppendDebugMethod("Timeline::find_intersecting_clips (Is clip near or intersecting)", "requested_frame", requested_frame, "min_requested_frame", min_requested_frame, "max_requested_frame", max_requested_frame, "clip->Position()", clip->Position(), "does_clip_intersect", does_clip_intersect);

		// Open (or schedule for closing) this clip, based on if it's intersecting or not
		#pragma omp critical (reader_lock)
		update_open_clips(clip, does_clip_intersect);

		// Clip is visible
		if (does_clip_intersect && include)
			// Add the intersecting clip
			matching_clips.push_back(clip);

		else if (!does_clip_intersect && !include)
			// Add the non-intersecting clip
			matching_clips.push_back(clip);

	} // end clip loop

	// return list
	return matching_clips;
}

// Set the cache object used by this reader
void Timeline::SetCache(CacheBase* new_cache) {
	// Destroy previous cache (if managed by timeline)
	if (managed_cache && final_cache) {
		delete final_cache;
		final_cache = NULL;
		managed_cache = false;
	}

	// Set new cache
	final_cache = new_cache;
}

// Generate JSON string of this object
std::string Timeline::Json() const {

	// Return formatted string
	return JsonValue().toStyledString();
}

// Generate Json::Value for this object
Json::Value Timeline::JsonValue() const {

	// Create root json object
	Json::Value root = ReaderBase::JsonValue(); // get parent properties
	root["type"] = "Timeline";
	root["viewport_scale"] = viewport_scale.JsonValue();
	root["viewport_x"] = viewport_x.JsonValue();
	root["viewport_y"] = viewport_y.JsonValue();
	root["color"] = color.JsonValue();
	root["path"] = path;

	// Add array of clips
	root["clips"] = Json::Value(Json::arrayValue);

	// Find Clips at this time
	for (const auto existing_clip : clips)
	{
		root["clips"].append(existing_clip->JsonValue());
	}

	// Add array of effects
	root["effects"] = Json::Value(Json::arrayValue);

	// loop through effects
	for (const auto existing_effect: effects)
	{
		root["effects"].append(existing_effect->JsonValue());
	}

	// return JsonValue
	return root;
}

// Load JSON string into this object
void Timeline::SetJson(const std::string value) {

	// Get lock (prevent getting frames while this happens)
	const GenericScopedLock<CriticalSection> lock(getFrameCriticalSection);

	// Parse JSON string into JSON objects
	try
	{
		const Json::Value root = openshot::stringToJson(value);
		// Set all values that match
		SetJsonValue(root);
	}
	catch (const std::exception& e)
	{
		// Error parsing JSON (or missing keys)
		throw InvalidJSON("JSON is invalid (missing keys or invalid data types)");
	}
}

// Load Json::Value into this object
void Timeline::SetJsonValue(const Json::Value root) {

	// Close timeline before we do anything (this also removes all open and closing clips)
	bool was_open = is_open;
	Close();

	// Set parent data
	ReaderBase::SetJsonValue(root);

	// Set data from Json (if key is found)
	if (!root["path"].isNull())
		path = root["path"].asString();

	if (!root["clips"].isNull()) {
		// Clear existing clips
		clips.clear();

		// loop through clips
		for (const Json::Value existing_clip : root["clips"]) {
			// Create Clip
			Clip *c = new Clip();

			// Load Json into Clip
			c->SetJsonValue(existing_clip);

			// Add Clip to Timeline
			AddClip(c);
		}
	}

	if (!root["effects"].isNull()) {
		// Clear existing effects
		effects.clear();

		// loop through effects
		for (const Json::Value existing_effect :root["effects"]) {
			// Create Effect
			EffectBase *e = NULL;

			if (!existing_effect["type"].isNull()) {
				// Create instance of effect
				if ( (e = EffectInfo().CreateEffect(existing_effect["type"].asString())) ) {

					// Load Json into Effect
					e->SetJsonValue(existing_effect);

					// Add Effect to Timeline
					AddEffect(e);
				}
			}
		}
	}

	if (!root["duration"].isNull()) {
		// Update duration of timeline
		info.duration = root["duration"].asDouble();
		info.video_length = info.fps.ToFloat() * info.duration;
	}

	// Update preview settings
	preview_width = info.width;
	preview_height = info.height;

	// Re-open if needed
	if (was_open)
		Open();
}

// Apply a special formatted JSON object, which represents a change to the timeline (insert, update, delete)
void Timeline::ApplyJsonDiff(std::string value) {

    // Get lock (prevent getting frames while this happens)
    const GenericScopedLock<CriticalSection> lock(getFrameCriticalSection);

	// Parse JSON string into JSON objects
	try
	{
		const Json::Value root = openshot::stringToJson(value);
		// Process the JSON change array, loop through each item
		for (const Json::Value change : root) {
			std::string change_key = change["key"][(uint)0].asString();

			// Process each type of change
			if (change_key == "clips")
				// Apply to CLIPS
				apply_json_to_clips(change);

			else if (change_key == "effects")
				// Apply to EFFECTS
				apply_json_to_effects(change);

			else
				// Apply to TIMELINE
				apply_json_to_timeline(change);

		}
	}
	catch (const std::exception& e)
	{
		// Error parsing JSON (or missing keys)
		throw InvalidJSON("JSON is invalid (missing keys or invalid data types)");
	}
}

// Apply JSON diff to clips
void Timeline::apply_json_to_clips(Json::Value change) {

	// Get key and type of change
	std::string change_type = change["type"].asString();
	std::string clip_id = "";
	Clip *existing_clip = NULL;

	// Find id of clip (if any)
	for (auto key_part : change["key"]) {
		// Get each change
		if (key_part.isObject()) {
			// Check for id
			if (!key_part["id"].isNull()) {
				// Set the id
				clip_id = key_part["id"].asString();

				// Find matching clip in timeline (if any)
				for (auto c : clips)
				{
					if (c->Id() == clip_id) {
						existing_clip = c;
						break; // clip found, exit loop
					}
				}
				break; // id found, exit loop
			}
		}
	}

	// Check for a more specific key (targetting this clip's effects)
	// For example: ["clips", {"id:123}, "effects", {"id":432}]
	if (existing_clip && change["key"].size() == 4 && change["key"][2] == "effects")
	{
		// This change is actually targetting a specific effect under a clip (and not the clip)
		Json::Value key_part = change["key"][3];

		if (key_part.isObject()) {
			// Check for id
			if (!key_part["id"].isNull())
			{
				// Set the id
				std::string effect_id = key_part["id"].asString();

				// Find matching effect in timeline (if any)
				std::list<EffectBase*> effect_list = existing_clip->Effects();
				for (auto e : effect_list)
				{
					if (e->Id() == effect_id) {
						// Apply the change to the effect directly
						apply_json_to_effects(change, e);

						// Calculate start and end frames that this impacts, and remove those frames from the cache
                        int64_t new_starting_frame = (existing_clip->Position() * info.fps.ToDouble()) + 1;
                        int64_t new_ending_frame = ((existing_clip->Position() + existing_clip->Duration()) * info.fps.ToDouble()) + 1;
                        final_cache->Remove(new_starting_frame - 8, new_ending_frame + 8);

						return; // effect found, don't update clip
					}
				}
			}
		}
	}

	// Calculate start and end frames that this impacts, and remove those frames from the cache
	if (!change["value"].isArray() && !change["value"]["position"].isNull()) {
		int64_t new_starting_frame = (change["value"]["position"].asDouble() * info.fps.ToDouble()) + 1;
		int64_t new_ending_frame = ((change["value"]["position"].asDouble() + change["value"]["end"].asDouble() - change["value"]["start"].asDouble()) * info.fps.ToDouble()) + 1;
		final_cache->Remove(new_starting_frame - 8, new_ending_frame + 8);
	}

	// Determine type of change operation
	if (change_type == "insert") {

		// Create new clip
		Clip *clip = new Clip();
		clip->SetJsonValue(change["value"]); // Set properties of new clip from JSON
		AddClip(clip); // Add clip to timeline

		// Apply framemapper (or update existing framemapper)
		apply_mapper_to_clip(clip);

	} else if (change_type == "update") {

		// Update existing clip
		if (existing_clip) {

			// Calculate start and end frames that this impacts, and remove those frames from the cache
			int64_t old_starting_frame = (existing_clip->Position() * info.fps.ToDouble()) + 1;
			int64_t old_ending_frame = ((existing_clip->Position() + existing_clip->Duration()) * info.fps.ToDouble()) + 1;
			final_cache->Remove(old_starting_frame - 8, old_ending_frame + 8);

            // Remove cache on clip's Reader (if found)
            if (existing_clip->Reader() && existing_clip->Reader()->GetCache())
                existing_clip->Reader()->GetCache()->Remove(old_starting_frame - 8, old_ending_frame + 8);

			// Update clip properties from JSON
			existing_clip->SetJsonValue(change["value"]);

			// Apply framemapper (or update existing framemapper)
			apply_mapper_to_clip(existing_clip);
		}

	} else if (change_type == "delete") {

		// Remove existing clip
		if (existing_clip) {

			// Calculate start and end frames that this impacts, and remove those frames from the cache
			int64_t old_starting_frame = (existing_clip->Position() * info.fps.ToDouble()) + 1;
			int64_t old_ending_frame = ((existing_clip->Position() + existing_clip->Duration()) * info.fps.ToDouble()) + 1;
			final_cache->Remove(old_starting_frame - 8, old_ending_frame + 8);

			// Remove clip from timeline
			RemoveClip(existing_clip);
		}

	}

}

// Apply JSON diff to effects
void Timeline::apply_json_to_effects(Json::Value change) {

	// Get key and type of change
	std::string change_type = change["type"].asString();
	EffectBase *existing_effect = NULL;

	// Find id of an effect (if any)
	for (auto key_part : change["key"]) {

		if (key_part.isObject()) {
			// Check for id
			if (!key_part["id"].isNull())
			{
				// Set the id
				std::string effect_id = key_part["id"].asString();

				// Find matching effect in timeline (if any)
				for (auto e : effects)
				{
					if (e->Id() == effect_id) {
						existing_effect = e;
						break; // effect found, exit loop
					}
				}
				break; // id found, exit loop
			}
		}
	}

	// Now that we found the effect, apply the change to it
	if (existing_effect || change_type == "insert")
		// Apply change to effect
		apply_json_to_effects(change, existing_effect);
}

// Apply JSON diff to effects (if you already know which effect needs to be updated)
void Timeline::apply_json_to_effects(Json::Value change, EffectBase* existing_effect) {

	// Get key and type of change
	std::string change_type = change["type"].asString();

	// Calculate start and end frames that this impacts, and remove those frames from the cache
	if (!change["value"].isArray() && !change["value"]["position"].isNull()) {
		int64_t new_starting_frame = (change["value"]["position"].asDouble() * info.fps.ToDouble()) + 1;
		int64_t new_ending_frame = ((change["value"]["position"].asDouble() + change["value"]["end"].asDouble() - change["value"]["start"].asDouble()) * info.fps.ToDouble()) + 1;
		final_cache->Remove(new_starting_frame - 8, new_ending_frame + 8);
	}

	// Determine type of change operation
	if (change_type == "insert") {

		// Determine type of effect
		std::string effect_type = change["value"]["type"].asString();

		// Create Effect
		EffectBase *e = NULL;

		// Init the matching effect object
		if ( (e = EffectInfo().CreateEffect(effect_type)) ) {

			// Load Json into Effect
			e->SetJsonValue(change["value"]);

			// Add Effect to Timeline
			AddEffect(e);

			// Clear cache on parent clip (if any)
			Clip* parent_clip = (Clip*) e->ParentClip();
			if (parent_clip && parent_clip->GetCache()) {
				parent_clip->GetCache()->Clear();
			}
		}

	} else if (change_type == "update") {

		// Update existing effect
		if (existing_effect) {

			// Calculate start and end frames that this impacts, and remove those frames from the cache
			int64_t old_starting_frame = (existing_effect->Position() * info.fps.ToDouble()) + 1;
			int64_t old_ending_frame = ((existing_effect->Position() + existing_effect->Duration()) * info.fps.ToDouble()) + 1;
			final_cache->Remove(old_starting_frame - 8, old_ending_frame + 8);

			// Clear cache on parent clip (if any)
			Clip* parent_clip = (Clip*) existing_effect->ParentClip();
			if (parent_clip && parent_clip->GetCache()) {
				parent_clip->GetCache()->Clear();
			}

			// Update effect properties from JSON
			existing_effect->SetJsonValue(change["value"]);
		}

	} else if (change_type == "delete") {

		// Remove existing effect
		if (existing_effect) {

			// Calculate start and end frames that this impacts, and remove those frames from the cache
			int64_t old_starting_frame = (existing_effect->Position() * info.fps.ToDouble()) + 1;
			int64_t old_ending_frame = ((existing_effect->Position() + existing_effect->Duration()) * info.fps.ToDouble()) + 1;
			final_cache->Remove(old_starting_frame - 8, old_ending_frame + 8);

			// Clear cache on parent clip (if any)
			Clip* parent_clip = (Clip*) existing_effect->ParentClip();
			if (parent_clip && parent_clip->GetCache()) {
				parent_clip->GetCache()->Clear();
			}

			// Remove effect from timeline
			RemoveEffect(existing_effect);
		}

	}
}

// Apply JSON diff to timeline properties
void Timeline::apply_json_to_timeline(Json::Value change) {

	// Get key and type of change
	std::string change_type = change["type"].asString();
	std::string root_key = change["key"][(uint)0].asString();
	std::string sub_key = "";
	if (change["key"].size() >= 2)
		sub_key = change["key"][(uint)1].asString();

	// Clear entire cache
	ClearAllCache();

	// Determine type of change operation
	if (change_type == "insert" || change_type == "update") {

		// INSERT / UPDATE
		// Check for valid property
		if (root_key == "color")
			// Set color
			color.SetJsonValue(change["value"]);
		else if (root_key == "viewport_scale")
			// Set viewport scale
			viewport_scale.SetJsonValue(change["value"]);
		else if (root_key == "viewport_x")
			// Set viewport x offset
			viewport_x.SetJsonValue(change["value"]);
		else if (root_key == "viewport_y")
			// Set viewport y offset
			viewport_y.SetJsonValue(change["value"]);
		else if (root_key == "duration") {
			// Update duration of timeline
			info.duration = change["value"].asDouble();
			info.video_length = info.fps.ToFloat() * info.duration;
		}
		else if (root_key == "width") {
			// Set width
			info.width = change["value"].asInt();
			preview_width = info.width;
		}
		else if (root_key == "height") {
			// Set height
			info.height = change["value"].asInt();
			preview_height = info.height;
		}
		else if (root_key == "fps" && sub_key == "" && change["value"].isObject()) {
			// Set fps fraction
			if (!change["value"]["num"].isNull())
				info.fps.num = change["value"]["num"].asInt();
			if (!change["value"]["den"].isNull())
				info.fps.den = change["value"]["den"].asInt();
		}
		else if (root_key == "fps" && sub_key == "num")
			// Set fps.num
			info.fps.num = change["value"].asInt();
		else if (root_key == "fps" && sub_key == "den")
			// Set fps.den
			info.fps.den = change["value"].asInt();
		else if (root_key == "display_ratio" && sub_key == "" && change["value"].isObject()) {
			// Set display_ratio fraction
			if (!change["value"]["num"].isNull())
				info.display_ratio.num = change["value"]["num"].asInt();
			if (!change["value"]["den"].isNull())
				info.display_ratio.den = change["value"]["den"].asInt();
		}
		else if (root_key == "display_ratio" && sub_key == "num")
			// Set display_ratio.num
			info.display_ratio.num = change["value"].asInt();
		else if (root_key == "display_ratio" && sub_key == "den")
			// Set display_ratio.den
			info.display_ratio.den = change["value"].asInt();
		else if (root_key == "pixel_ratio" && sub_key == "" && change["value"].isObject()) {
			// Set pixel_ratio fraction
			if (!change["value"]["num"].isNull())
				info.pixel_ratio.num = change["value"]["num"].asInt();
			if (!change["value"]["den"].isNull())
				info.pixel_ratio.den = change["value"]["den"].asInt();
		}
		else if (root_key == "pixel_ratio" && sub_key == "num")
			// Set pixel_ratio.num
			info.pixel_ratio.num = change["value"].asInt();
		else if (root_key == "pixel_ratio" && sub_key == "den")
			// Set pixel_ratio.den
			info.pixel_ratio.den = change["value"].asInt();

		else if (root_key == "sample_rate")
			// Set sample rate
			info.sample_rate = change["value"].asInt();
		else if (root_key == "channels")
			// Set channels
			info.channels = change["value"].asInt();
		else if (root_key == "channel_layout")
			// Set channel layout
			info.channel_layout = (ChannelLayout) change["value"].asInt();
		else
			// Error parsing JSON (or missing keys)
			throw InvalidJSONKey("JSON change key is invalid", change.toStyledString());


	} else if (change["type"].asString() == "delete") {

		// DELETE / RESET
		// Reset the following properties (since we can't delete them)
		if (root_key == "color") {
			color = Color();
			color.red = Keyframe(0.0);
			color.green = Keyframe(0.0);
			color.blue = Keyframe(0.0);
		}
		else if (root_key == "viewport_scale")
			viewport_scale = Keyframe(1.0);
		else if (root_key == "viewport_x")
			viewport_x = Keyframe(0.0);
		else if (root_key == "viewport_y")
			viewport_y = Keyframe(0.0);
		else
			// Error parsing JSON (or missing keys)
			throw InvalidJSONKey("JSON change key is invalid", change.toStyledString());

	}

}

// Clear all caches
void Timeline::ClearAllCache() {

	// Get lock (prevent getting frames while this happens)
	const GenericScopedLock<CriticalSection> lock(getFrameCriticalSection);

    // Clear primary cache
    final_cache->Clear();

    // Loop through all clips
    for (auto clip : clips)
    {
        // Clear cache on clip
		clip->GetCache()->Clear();
        clip->Reader()->GetCache()->Clear();

        // Clear nested Reader (if any)
        if (clip->Reader()->Name() == "FrameMapper") {
			FrameMapper* nested_reader = (FrameMapper*) clip->Reader();
			if (nested_reader->Reader() && nested_reader->Reader()->GetCache())
				nested_reader->Reader()->GetCache()->Clear();
		}

    }
}

// Set Max Image Size (used for performance optimization). Convenience function for setting
// Settings::Instance()->MAX_WIDTH and Settings::Instance()->MAX_HEIGHT.
void Timeline::SetMaxSize(int width, int height) {
	// Maintain aspect ratio regardless of what size is passed in
	QSize display_ratio_size = QSize(info.display_ratio.num * info.pixel_ratio.ToFloat(), info.display_ratio.den * info.pixel_ratio.ToFloat());
	QSize proposed_size = QSize(std::min(width, info.width), std::min(height, info.height));

	// Scale QSize up to proposed size
	display_ratio_size.scale(proposed_size, Qt::KeepAspectRatio);

	// Update preview settings
	preview_width = display_ratio_size.width();
	preview_height = display_ratio_size.height();
}<|MERGE_RESOLUTION|>--- conflicted
+++ resolved
@@ -29,13 +29,10 @@
  */
 
 #include "Timeline.h"
-<<<<<<< HEAD
 #include "OpenMPUtilities.h"
 #include "CrashHandler.h"
 #include "ZmqLogger.h"
-=======
 #include "Exceptions.h"
->>>>>>> dd2735e2
 
 using namespace openshot;
 
