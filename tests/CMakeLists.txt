--- conflicted
+++ resolved
@@ -24,14 +24,8 @@
 # along with OpenShot Library. If not, see <http://www.gnu.org/licenses/>.
 ################################################################################
 
-<<<<<<< HEAD
 include(CTest)
 
-# Pick up our include directories from the parent context
-include_directories(${OPENSHOT_INCLUDE_DIRS})
-
-=======
->>>>>>> 271c3908
 SET(TEST_MEDIA_PATH "${PROJECT_SOURCE_DIR}/src/examples/")
 
 ################ WINDOWS ##################
@@ -111,101 +105,43 @@
 	include_directories(${RESVG_INCLUDE_DIRS})
 endif(RESVG_FOUND)
 
-<<<<<<< HEAD
-################### JSONCPP #####################
-# Include jsoncpp headers (needed for JSON parsing)
-if (USE_SYSTEM_JSONCPP)
-	find_package(JsonCpp REQUIRED)
-	include_directories(${JSONCPP_INCLUDE_DIRS})
-else()
-	include_directories("../thirdparty/jsoncpp")
-endif(USE_SYSTEM_JSONCPP)
-
-IF (NOT DISABLE_TESTS)
-	# Each testname is expected to correspond to a file ${testname}_Tests.cpp
-	# in the tests/ directory
-	SET ( OPENSHOT_TESTS
-		   Cache
-		   Clip
-		   Color
-		   Coordinate
-		   ReaderBase
-		   ImageWriter
-		   FFmpegReader
-		   FFmpegWriter
-		   Fraction
-		   FrameMapper
-		   KeyFrame
-		   Point
-		   Settings
-		   Timeline )
-
-	foreach(testname IN LISTS OPENSHOT_TESTS)
-		# Create unit test executable (openshot-${testname}-test)
-		add_executable(openshot-${testname}-test
-			tests.cpp
-			"${testname}_Tests.cpp" )
-
-		# Link libraries to the new executable
-		target_link_libraries(openshot-${testname}-test
-			openshot
-			${UNITTEST++_LIBRARY} )
-
-		add_test(NAME ${testname} COMMAND openshot-${testname}-test)
-		list(APPEND TEST_TARGETS COMMAND openshot-${testname}-test)
-	endforeach()
-
-	# Legacy: Add a custom os_test target that depends on all of the
-	# other test executables
-	add_custom_target(os_test ${TEST_TARGETS})
-ENDIF (NOT DISABLE_TESTS)
-=======
 
 ###############  SET TEST SOURCE FILES  #################
-SET ( OPENSHOT_TEST_FILES
-	   Cache_Tests.cpp
-	   Clip_Tests.cpp
-	   Color_Tests.cpp
-	   Coordinate_Tests.cpp
-	   ReaderBase_Tests.cpp
-	   ImageWriter_Tests.cpp
-	   FFmpegReader_Tests.cpp
-	   FFmpegWriter_Tests.cpp
-	   Fraction_Tests.cpp
-	   FrameMapper_Tests.cpp
-	   KeyFrame_Tests.cpp
-	   Point_Tests.cpp
-	   Settings_Tests.cpp
-	   Timeline_Tests.cpp )
+# Each testname is expected to correspond to a file ${testname}_Tests.cpp
+# in the tests/ directory
+set(OPENSHOT_TESTS
+	Cache
+	Clip
+	Color
+	Coordinate
+	ReaderBase
+	ImageWriter
+	FFmpegReader
+	FFmpegWriter
+	Fraction
+	FrameMapper
+	KeyFrame
+	Point
+	Settings
+	Timeline )
 
-################ TESTER EXECUTABLE #################
-# Create unit test executable (openshot-test)
-message (STATUS "Tests enabled, test executable will be built as tests/openshot-test")
-add_executable(openshot-test
-			   tests.cpp
-			   ${OPENSHOT_TEST_FILES} )
+foreach(testname IN LISTS OPENSHOT_TESTS)
+	# Create unit test executable (openshot-${testname}-test)
+	add_executable(openshot-${testname}-test
+		tests.cpp
+		"${testname}_Tests.cpp" )
 
-# Link libraries to the new executable
-target_link_libraries(openshot-test openshot ${UNITTEST++_LIBRARY})
+	# Link libraries to the new executable
+	target_link_libraries(openshot-${testname}-test
+		openshot
+		${UNITTEST++_LIBRARY} )
+
+	add_test(NAME ${testname} COMMAND openshot-${testname}-test)
+	list(APPEND TEST_TARGETS COMMAND openshot-${testname}-test)
+endforeach()
 
 ##### RUNNING TESTS (make os_test / make test) #####
-# Hook up the 'make os_test' target to the 'openshot-test' executable
-ADD_CUSTOM_TARGET(os_test COMMAND openshot-test)
-list(APPEND OS_TEST_CMDS "'make os_test'")
-
-# Also hook up 'make test', if possible
-# This requires CMake 3.11+, where the CMP0037 policy
-# configured to 'NEW' mode will not reserve target names
-# unless the corresponding feature is actually used
-if (POLICY CMP0037)
-	cmake_policy(SET CMP0037 NEW)
-endif()
-if (CMAKE_VERSION VERSION_GREATER 3.11)
-	message(STATUS "Cmake 3.11+ detected, enabling 'test' target")
-	add_custom_target(test COMMAND openshot-test)
-	list(APPEND OS_TEST_CMDS " or " "'make test'")
-endif()
-
-string(CONCAT t ${OS_TEST_CMDS})
-message("\nTo run unit tests, use: ${t}")
->>>>>>> 271c3908
+# Hook up the 'make os_test' target to the test executables
+add_custom_target(os_test ${TEST_TARGETS}
+	DEPENDS openshot
+	DESCRIPTION "Run tests with 'make test' or 'make os_test'")