--- conflicted
+++ resolved
@@ -137,65 +137,6 @@
 	include_directories(${RESVG_INCLUDE_DIRS})
 endif(RESVG_FOUND)
 
-<<<<<<< HEAD
-IF (NOT DISABLE_TESTS)
-	###############  SET TEST SOURCE FILES  #################
-	SET ( OPENSHOT_TEST_FILES
-		   Cache_Tests.cpp
-		   Clip_Tests.cpp
-		   Color_Tests.cpp
-		   Coordinate_Tests.cpp
-		   ReaderBase_Tests.cpp
-		   ImageWriter_Tests.cpp
-		   FFmpegReader_Tests.cpp
-		   FFmpegWriter_Tests.cpp
-		   Fraction_Tests.cpp
-		   FrameMapper_Tests.cpp
-		   KeyFrame_Tests.cpp
-		   Point_Tests.cpp
-		   Settings_Tests.cpp
-		   Timeline_Tests.cpp )
-
-	################ TESTER EXECUTABLE #################
-	# Create unit test executable (openshot-test)
-	message (STATUS "Tests enabled, test executable will be built as tests/openshot-test")
-	add_executable(openshot-test
-				   tests.cpp
-				   ${OPENSHOT_TEST_FILES} )
-
-	# Link libraries to the new executable
-	target_link_libraries(openshot-test openshot ${UNITTEST++_LIBRARY})
-
-	##### RUNNING TESTS (make os_test / make test) #####
-	# Hook up the 'make os_test' target to the 'openshot-test' executable
-	ADD_CUSTOM_TARGET(os_test COMMAND openshot-test)
-	list(APPEND OS_TEST_CMDS "'make os_test'")
-
-	# Also hook up 'make test', if possible
-	# This requires CMake 3.11+, where the CMP0037 policy
-	# configured to 'NEW' mode will not reserve target names
-	# unless the corresponding feature is actually used
-	if (POLICY CMP0037)
-		cmake_policy(SET CMP0037 NEW)
-	endif()
-	if (CMAKE_VERSION VERSION_GREATER 3.11)
-		message(STATUS "Cmake 3.11+ detected, enabling 'test' target")
-		add_custom_target(test COMMAND openshot-test)
-		list(APPEND OS_TEST_CMDS " or " "'make test'")
-	endif()
-
-	string(CONCAT t ${OS_TEST_CMDS})
-	message("\nTo run unit tests, use: ${t}")
-endif()
-=======
-################### JSONCPP #####################
-# Include jsoncpp headers (needed for JSON parsing)
-if (USE_SYSTEM_JSONCPP)
-	find_package(JsonCpp REQUIRED)
-	include_directories(${JSONCPP_INCLUDE_DIRS})
-else()
-	include_directories("../thirdparty/jsoncpp")
-endif(USE_SYSTEM_JSONCPP)
 
 ###############  SET TEST SOURCE FILES  #################
 SET ( OPENSHOT_TEST_FILES
@@ -243,5 +184,4 @@
 endif()
 
 string(CONCAT t ${OS_TEST_CMDS})
-message("\nTo run unit tests, use: ${t}")
->>>>>>> afc89744
+message("\nTo run unit tests, use: ${t}")